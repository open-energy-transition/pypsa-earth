# SPDX-FileCopyrightText:  PyPSA-Earth and PyPSA-Eur Authors
#
# SPDX-License-Identifier: CC0-1.0

version: 0.6.0
tutorial: false

logging:
  level: INFO
  format: "%(levelname)s:%(name)s:%(message)s"

results_dir: results/
summary_dir: results/

foresight: overnight


countries: ["NG", "BJ"]
# Can be replaced by country ["NG", "BJ"], continent ["Africa"] or user-specific region, see more at https://pypsa-earth.readthedocs.io/en/latest/configuration.html#top-level-configuration

enable:
  retrieve_databundle: true #  Recommended 'true', for the first run. Otherwise data might be missing.
  retrieve_databundle_sector: true
  retrieve_cost_data: true # true: retrieves cost data from technology data and saves in resources/costs.csv, false: uses cost data in data/costs.csv
  download_osm_data: true # If 'true', OpenStreetMap data will be downloaded for the above given countries
  build_natura_raster: false # If True, then an exclusion raster will be build
  build_cutout: false
  # If "build_cutout" : true, then environmental data is extracted according to `snapshots` date range and `countries`
  # requires cds API key https://cds.climate.copernicus.eu/api-how-to
  # More information https://atlite.readthedocs.io/en/latest/introduction.html#datasets
  progress_bar: true # show progress bar during downloading routines and other long-running tasks



custom_rules: [] # Default empty [] or link to custom rule file e.g. ["my_folder/my_rules.smk"] that add rules to Snakefile

run:
  name: "" # use this to keep track of runs with different settings
  sector_name: "" # use this to keep track of sector scenario runs
  shared_cutouts: true # set to true to share the default cutout(s) across runs
  # Note: value false requires build_cutout to be enabled
  allow_scenario_failure: false # If True, the workflow will continue even if a scenario in run_scnenario fails

scenario:
  simpl: [""]
  ll: ["copt"]
  clusters: [10]
  opts: [Co2L-3h]
  planning_horizons: # investment years for myopic and perfect; or costs year for overnight
  - 2030
  sopts:
  - "144h"
  demand:
  - "AB"

snapshots:
  start: "2013-01-01"
  end: "2014-01-01"
  inclusive: "left" # end is not inclusive

# definition of the Coordinate Reference Systems
crs:
  geo_crs: EPSG:4326 # general geographic projection, not used for metric measures. "EPSG:4326" is the standard used by OSM and google maps
  distance_crs: EPSG:3857 # projection for distance measurements only. Possible recommended values are "EPSG:3857" (used by OSM and Google Maps)
  area_crs: ESRI:54009 # projection for area measurements only. Possible recommended values are Global Mollweide "ESRI:54009"

# download_osm_data_nprocesses: 10  # (optional) number of threads used to download osm data

augmented_line_connection:
  add_to_snakefile: false # If True, includes this rule to the workflow
  connectivity_upgrade: 2 # Min. lines connection per node,
  # https://networkx.org/documentation/stable/reference/algorithms/generated/networkx.algorithms.connectivity.edge_augmentation.k_edge_augmentation.html#networkx.algorithms.connectivity.edge_augmentation.k_edge_augmentation
  new_line_type: ["HVAC"] # Expanded lines can be either ["HVAC"] or ["HVDC"] or both ["HVAC", "HVDC"]
  min_expansion: 1 # [MW] New created line expands by float/int input
  min_DC_length: 600 # [km] Minimum line length of DC line

cluster_options:
  simplify_network:
    to_substations: false # network is simplified to nodes with positive or negative power injection (i.e. substations or offwind connections)
    algorithm: kmeans # choose from: [hac, kmeans]
    feature: solar+onwind-time # only for hac. choose from: [solar+onwind-time, solar+onwind-cap, solar-time, solar-cap, solar+offwind-cap] etc.
    exclude_carriers: []
    remove_stubs: true
    remove_stubs_across_borders: false
    p_threshold_drop_isolated: 20 # [MW] isolated buses are being discarded if bus mean power is below the specified threshold
    p_threshold_merge_isolated: 300 # [MW] isolated buses are being merged into a single isolated bus if a bus mean power is below the specified threshold
    s_threshold_fetch_isolated: false # [-] a share of the national load for merging an isolated network into a backbone network
  cluster_network:
    algorithm: kmeans
    feature: solar+onwind-time
    exclude_carriers: []
  alternative_clustering: false # "False" use Voronoi shapes, "True" use GADM shapes
  distribute_cluster: ["load"] # Distributes cluster nodes per country according to ['load'],['pop'] or ['gdp']
  out_logging: true # When "True", logging is printed to console
  aggregation_strategies:
    generators: # use "min" for more conservative assumptions
      p_nom: sum
      p_nom_max: sum
      p_nom_min: sum
      p_min_pu: mean
      p_max_pu: weighted_average
      marginal_cost: mean
      committable: any
      ramp_limit_up: max
      ramp_limit_down: max
      efficiency: mean

build_shape_options:
  gadm_layer_id: 1 # GADM level area used for the gadm_shapes. Codes are country-dependent but roughly: 0: country, 1: region/county-like, 2: municipality-like
  simplify_gadm: true # When true, shape polygons are simplified else no
  update_file: false # When true, all the input files are downloaded again and replace the existing files
  out_logging: true # When true, logging is printed to console
  year: 2020 # reference year used to derive shapes, info on population and info on GDP
  nprocesses: 3 # number of processes to be used in build_shapes
  worldpop_method: "standard" # "standard" pulls from web 1kmx1km raster, "api" pulls from API 100mx100m raster,
  # false (not "false") no pop addition to shape which is useful when generating only cutout
  gdp_method: "standard" # "standard" pulls from web 1x1km raster, false (not "false") no gdp addition to shape which useful when generating only cutout
  contended_flag: "set_by_country" # "set_by_country" assigns the contended areas to the countries according to the GADM database, "drop" drops these contended areas from the model

subregion:
  define_by_gadm: false # name of the subregion. Multiple countries can be part in the same subregion.
  path_custom_shapes: false # (optional) provide the specific absolute path of the custom file e.g. (...\data\custom_shapes.geojson)

clean_osm_data_options: # osm = OpenStreetMap
  names_by_shapes: true # Set the country name based on the extended country shapes
  threshold_voltage: 51000 # [V] minimum voltage threshold to keep the asset (cable, line, generator, etc.) [V]
  tag_substation: "transmission" # Filters only substations with 'transmission' tag, ('distribution' also available)
  add_line_endings: true # When "True", then line endings are added to the dataset of the substations
  generator_name_method: OSM # Methodology to specify the name to the generator. Options: OSM (name as by OSM dataset), closest_city (name by the closest city)
  use_custom_lines: "OSM_only" # Use OSM (OSM_only), customized (custom_only), or both data sets (add_custom)
  path_custom_lines: false # If exists, provide the specific absolute path of the custom file e.g. (...\data\custom_lines.geojson)
  use_custom_substations: "OSM_only" # Use OSM (OSM_only), customized (custom_only), or both data sets (add_custom)
  path_custom_substations: false # If exists, provide the specific absolute path of the custom file e.g. (...\data\custom_substations.geojson)
  use_custom_cables: "OSM_only" # Use OSM (OSM_only), customized (custom_only), or both data sets (add_custom)
  path_custom_cables: false # If exists, provide the specific absolute path of the custom file e.g. (...\data\custom_cables.geojson)

build_osm_network: # Options of the build_osm_network script; osm = OpenStreetMap
  group_close_buses: true # When "True", close buses are merged and guarantee the voltage matching among line endings
  group_tolerance_buses: 5000 # [m] (default 5000) Tolerance in meters of the close buses to merge
  split_overpassing_lines: true # When True, lines overpassing buses are splitted and connected to the bueses
  overpassing_lines_tolerance: 1 # [m] (default 1) Tolerance to identify lines overpassing buses
  force_ac: false # When true, it forces all components (lines and substation) to be AC-only. To be used if DC assets create problem.

base_network:
  min_voltage_substation_offshore: 51000 # [V] minimum voltage of the offshore substations
  min_voltage_rebase_voltage: 51000 # [V] minimum voltage in base network

load_options:
  ssp: "ssp2-2.6" # shared socio-economic pathway (GDP and population growth) scenario to consider
  weather_year: 2013 # Load scenarios available with different weather year (different renewable potentials)
  prediction_year: 2030 # Load scenarios available with different prediction year (GDP, population)
  scale: 1 # scales all load time-series, i.e. 2 = doubles load

electricity:
  base_voltage: 380.
  voltages: [132., 220., 300., 380., 500., 750.]
  co2limit: 7.75e+7 # European default, 0.05 * 3.1e9*0.5, needs to be adjusted for Africa
  co2base: 1.487e+9 # European default, adjustment to Africa necessary
  agg_p_nom_limits: data/agg_p_nom_minmax.csv
  hvdc_as_lines: false # should HVDC lines be modeled as `Line` or as `Link` component?
  automatic_emission: false
  automatic_emission_base_year: 1990 # 1990 is taken as default. Any year from 1970 to 2018 can be selected.

  operational_reserve: # like https://genxproject.github.io/GenX/dev/core/#Reserves
    activate: false
    epsilon_load: 0.02 # share of total load
    epsilon_vres: 0.02 # share of total renewable supply
    contingency: 0 # fixed capacity in MW

  max_hours:
    battery: 6
    H2: 168

  extendable_carriers:
    Generator: [solar, onwind, offwind-ac, offwind-dc, OCGT]
    StorageUnit: [] # battery, H2
    Store: [battery, H2]
    Link: [] # H2 pipeline

  powerplants_filter: (DateOut >= 2022 or DateOut != DateOut)
  custom_powerplants: false #  "false" use only powerplantmatching (ppm) data, "merge" combines ppm and custom powerplants, "replace" use only custom powerplants

  conventional_carriers: [nuclear, oil, OCGT, CCGT, coal, lignite, geothermal, biomass]
  renewable_carriers: [solar, onwind, offwind-ac, offwind-dc, hydro]

  estimate_renewable_capacities:
    stats: "irena" # False, = greenfield expansion, 'irena' uses IRENA stats to add expansion limits
    year: 2023 # Reference year, available years for IRENA stats are 2000 to 2023
    p_nom_min: 1 # any float, scales the minimum expansion acquired from stats, i.e. 110% of <years>'s capacities => p_nom_min: 1.1
    p_nom_max: false # sets the expansion constraint, False to deactivate this option and use estimated renewable potentials determine by the workflow, float scales the p_nom_min factor accordingly
    technology_mapping:
      # Wind is the Fueltype in ppm.data.Capacity_stats, onwind, offwind-{ac,dc} the carrier in PyPSA-Earth
      Offshore: [offwind-ac, offwind-dc]
      Onshore: [onwind]
      PV: [solar]

lines:
  ac_types:
    132.: "243-AL1/39-ST1A 20.0"
    220.: "Al/St 240/40 2-bundle 220.0"
    300.: "Al/St 240/40 3-bundle 300.0"
    380.: "Al/St 240/40 4-bundle 380.0"
    500.: "Al/St 240/40 4-bundle 380.0"
    750.: "Al/St 560/50 4-bundle 750.0"
  dc_types:
    500.: "HVDC XLPE 1000"
  s_max_pu: 0.7
  s_nom_max: .inf
  length_factor: 1.25
  under_construction: "zero" # 'zero': set capacity to zero, 'remove': remove, 'keep': with full capacity

links:
  p_max_pu: 1.0
  p_nom_max: .inf
  under_construction: "zero" # 'zero': set capacity to zero, 'remove': remove, 'keep': with full capacity

transformers:
  x: 0.1
  s_nom: 2000.
  type: ""

atlite:
  nprocesses: 4
  cutouts:
    cutout-2013-era5:
      module: era5
      dx: 0.3 # cutout resolution
      dy: 0.3 # cutout resolution
      # The cutout time is automatically set by the snapshot range. See `snapshot:` option above and 'build_cutout.py'.
      # time: ["2013-01-01", "2014-01-01"]  # to manually specify a different weather year (~70 years available)
      # The cutout spatial extent [x,y] is automatically set by country selection. See `countires:` option above and 'build_cutout.py'.
      # x: [-12., 35.]  # set cutout range manual, instead of automatic by boundaries of country
      # y: [33., 72]    # manual set cutout range

renewable:
  onwind:
    cutout: cutout-2013-era5
    resource:
      method: wind
      turbine: Vestas_V112_3MW
    capacity_per_sqkm: 3 # conservative, ScholzPhd Tab 4.3.1: 10MW/km^2
    # correction_factor: 0.93
    copernicus:
      # Scholz, Y. (2012). Renewable energy based electricity supply at low costs:
      #  development of the REMix model and application for Europe. ( p.42 / p.28)
      # CLC grid codes:
      # 11X/12X - Various forest types
      # 20  - Shrubs
      # 30  - Herbaceus vegetation
      # 40  - Cropland
      # 50  - Urban
      # 60  - Bare / Sparse vegetation
      # 80  - Permanent water bodies
      # 100 - Moss and lichen
      # 200 - Open sea
      grid_codes: [20, 30, 40, 60, 100, 111, 112, 113, 114, 115, 116, 121, 122, 123, 124, 125, 126]
      distance: 1000
      distance_grid_codes: [50]
    natura: true
    potential: simple # or conservative
    clip_p_max_pu: 1.e-2
    extendable: true
  offwind-ac:
    cutout: cutout-2013-era5
    resource:
      method: wind
      turbine: NREL_ReferenceTurbine_5MW_offshore
    capacity_per_sqkm: 2
    # correction_factor: 0.8855
    # proxy for wake losses
    # from 10.1016/j.energy.2018.08.153
    # until done more rigorously in #153
    copernicus:
      grid_codes: [80, 200]
    natura: true
    max_depth: 50
    max_shore_distance: 30000
    potential: simple # or conservative
    clip_p_max_pu: 1.e-2
    extendable: true
  offwind-dc:
    cutout: cutout-2013-era5
    resource:
      method: wind
      turbine: NREL_ReferenceTurbine_5MW_offshore
    # ScholzPhd Tab 4.3.1: 10MW/km^2
    capacity_per_sqkm: 3
    # correction_factor: 0.8855
    # proxy for wake losses
    # from 10.1016/j.energy.2018.08.153
    # until done more rigorously in #153
    copernicus:
      grid_codes: [80, 200]
    natura: true
    max_depth: 50
    min_shore_distance: 30000
    potential: simple # or conservative
    clip_p_max_pu: 1.e-2
    extendable: true
  solar:
    cutout: cutout-2013-era5
    resource:
      method: pv
      panel: CSi
      orientation: latitude_optimal # will lead into optimal design
      # slope: 0.  # slope: 0 represent a flat panel
      # azimuth: 180.  # azimuth: 180 south orientation
    capacity_per_sqkm: 4.6 # From 1.7 to 4.6 addresses issue #361
    # Determined by comparing uncorrected area-weighted full-load hours to those
    # published in Supplementary Data to
    # Pietzcker, Robert Carl, et al. "Using the sun to decarbonize the power
    # sector: The economic potential of photovoltaics and concentrating solar
    # power." Applied Energy 135 (2014): 704-720.
    correction_factor: 0.854337
    copernicus:
      grid_codes: [20, 30, 40, 50, 60, 90, 100]
    natura: true
    potential: simple # or conservative
    clip_p_max_pu: 1.e-2
    extendable: true
  hydro:
    cutout: cutout-2013-era5
    hydrobasins_level: 6
    resource:
      method: hydro
      hydrobasins: data/hydrobasins/hybas_world.shp
      flowspeed: 1.0 # m/s
      # weight_with_height: false
      # show_progress: true
    carriers: [ror, PHS, hydro]
    PHS_max_hours: 6
    hydro_max_hours: "energy_capacity_totals_by_country" # not active
    hydro_max_hours_default: 6.0 # (optional, default 6) Default value of max_hours for hydro when NaN values are found
    clip_min_inflow: 1.0
    extendable: true
    normalization:
      method: eia # 'hydro_capacities' to rescale country hydro production by using hydro_capacities, 'eia' to rescale by eia data, false for no rescaling
      year: 2013 # (optional) year of statistics used to rescale the runoff time series. When not provided, the cutout weather year is used
    multiplier: 1.1 # multiplier applied after the normalization of the hydro production; default 1.0
  csp:
    cutout: cutout-2013-era5
    resource:
      method: csp
      installation: SAM_solar_tower
    capacity_per_sqkm: 2.392 # From 1.7 to 4.6 addresses issue #361
    # Determined by comparing uncorrected area-weighted full-load hours to those
    # published in Supplementary Data to
    # Pietzcker, Robert Carl, et al. "Using the sun to decarbonize the power
    # sector: The economic potential of photovoltaics and concentrating solar
    # power." Applied Energy 135 (2014): 704-720.
    copernicus:
      grid_codes: [20, 30, 40, 60, 90]
      distancing_codes: [50]
      distance_to_codes: 3000
    natura: true
    potential: simple # or conservative
    clip_p_max_pu: 1.e-2
    extendable: true
    csp_model: advanced # simple or advanced

# TODO: Needs to be adjusted for Africa.
# Costs Configuration
costs:
  year: 2030
<<<<<<< HEAD
  technology_data_version: v0.12.0
  technology_data_US: false # true if you want to use US-specific costs from technology-data/outputs/US instead of technology-data/outputs
  cost_scenario: "moderate" # only used if `technology_data_US: true`; can be "moderate", "advanced" or "conservative"
  financial_case: "market" # only used if `technology_data_US: true`; can be "market" or "r&d"
=======
  version: v0.12.0
>>>>>>> 4d6ff0f9
  discountrate: [0.071] #, 0.086, 0.111]
  output_currency: "EUR"
  rooftop_share: 0.14 # based on the potentials, assuming  (0.1 kW/m2 and 10 m2/person)
  fill_values:
    FOM: 0
    VOM: 0
    efficiency: 1
    fuel: 0
    investment: 0
    lifetime: 25
    CO2 intensity: 0
    discount rate: 0.07
  marginal_cost: # EUR/MWh
    solar: 0.01
    onwind: 0.015
    offwind: 0.015
    hydro: 0.
    H2: 0.
    electrolysis: 0.
    fuel cell: 0.
    battery: 0.
    battery inverter: 0.
  emission_prices: # in currency per tonne emission, only used with the option Ep
    co2: 0.
  # investment: # EUR/MW
  #   CCGT: 830000
  # FOM: # %/year
  #   CCGT: 3.35
  # VOM: # EUR/MWh
  #   CCGT: 4.2
  # fuel: # EUR/MWh
  #   gas: 10.1
  # lifetime: # years
  #   CCGT: 25.0
  # efficiency: # per unit
  #   CCGT: 0.58
  lines:
    length_factor: 1.25 #to estimate offwind connection costs


monte_carlo:
  # Description: Specify Monte Carlo sampling options for uncertainty analysis.
  # Define the option list for Monte Carlo sampling.
  # Make sure add_to_snakefile is set to true to enable Monte-Carlo
  options:
    add_to_snakefile: false # When set to true, enables Monte Carlo sampling
    samples: 9 # number of optimizations. Note that number of samples when using scipy has to be the square of a prime number
    sampling_strategy: "chaospy" # "pydoe2", "chaospy", "scipy", packages that are supported
    seed: 42 # set seedling for reproducibilty
  # Uncertanties on any PyPSA object are specified by declaring the specific PyPSA object under the key 'uncertainties'.
  # For each PyPSA object, the 'type' and 'args' keys represent the type of distribution and its argument, respectively.
  # Supported distributions types are uniform, normal, lognormal, triangle, beta and gamma.
  # The arguments of the distribution are passed using the key 'args'  as follows, tailored by distribution type
  # normal: [mean, std], lognormal: [mean, std], uniform: [lower_bound, upper_bound],
  # triangle: [mid_point (between 0 - 1)], beta: [alpha, beta], gamma: [shape, scale]
  # More info on the distributions are documented in the Chaospy reference guide...
  # https://chaospy.readthedocs.io/en/master/reference/distribution/index.html
  # An abstract example is as follows:
  # {pypsa network object, e.g. "loads_t.p_set"}:
  # type: {any supported distribution among the previous: "uniform", "normal", ...}
  # args: {arguments passed as a list depending on the distribution, see the above and more at https://pypsa.readthedocs.io/}
  uncertainties:
    loads_t.p_set:
      type: uniform
      args: [0.5, 1]
    generators_t.p_max_pu.loc[:, n.generators.carrier == "onwind"]:
      type: lognormal
      args: [1.5]
    generators_t.p_max_pu.loc[:, n.generators.carrier == "solar"]:
      type: beta
      args: [0.5, 2]

# ------------------- SECTOR OPTIONS -------------------

policy_config:
  hydrogen:
    temporal_matching: "no_res_matching" # either "h2_yearly_matching", "h2_monthly_matching", "no_res_matching"
    spatial_matching: false
    additionality: false # RE electricity is equal to the amount required for additional hydrogen export compared to the 0 export case ("reference_case")
    allowed_excess: 1.0
    is_reference: false # Whether or not this network is a reference case network, relevant only if additionality is _true_
    remove_h2_load: false #Whether or not to remove the h2 load from the network, relevant only if is_reference is _true_
    path_to_ref: "" # Path to the reference case network for additionality calculation, relevant only if additionality is _true_ and is_reference is _false_
    re_country_load: false # Set to "True" to force the RE electricity to be equal to the electricity required for hydrogen export and the country electricity load. "False" excludes the country electricity load from the constraint.


demand_data:
  update_data: true # if true, the workflow downloads the energy balances data saved in data/demand/unsd/data again. Turn on for the first run.
  base_year: 2019

  other_industries: false # Whether or not to include industries that are not specified. some countries have has exaggerated numbers, check carefully.
  aluminium_year: 2019 # Year of the aluminium demand data specified in `data/AL_production.csv`


fossil_reserves:
  oil: 100 #TWh Maybe redundant

export:
  endogenous: false # If true, the export demand is endogenously determined by the model
  endogenous_price: 400 # EUR/MWh # Market price, for wich the hydrogen for endogenous exports is sold. Only considered, if ["export"]["endogenous"] is set to true.
  store: true # [True, False] # specifies whether an export store to balance demand is implemented
  store_capital_costs: "no_costs" # ["standard_costs", "no_costs"] # specifies the costs of the export store. "standard_costs" takes CAPEX of "hydrogen storage tank type 1 including compressor"
  h2export: [10] # Yearly export demand in TWh. Only considered, if ["export"]["endogenous"] is set to false
  export_profile: "ship" # use "ship" or "constant". Only considered, if ["export"]["endogenous"] is set to false
  ship:
    ship_capacity: 0.4 # TWh # 0.05 TWh for new ones, 0.003 TWh for Susio Frontier, 0.4 TWh according to Hampp2021: "Corresponds to 11360 t H2 (l) with LHV of 33.3333 Mwh/t_H2. Cihlar et al 2020 based on IEA 2019, Table 3-B"
    travel_time: 288 # hours # From Agadir to Rotterdam and back (12*24)
    fill_time: 24 # hours, for 48h see Hampp2021
    unload_time: 24 # hours for 48h see Hampp2021

custom_data:
  renewables: [] # ['csp', 'rooftop-solar', 'solar']
  elec_demand: false
  heat_demand: false
  industry_demand: false
  industry_database: false
  transport_demand: false
  water_costs: false
  h2_underground: false
  add_existing: false
  custom_sectors: false
  gas_network: false # If "True" then a custom .csv file must be placed in "resources/custom_data/pipelines.csv" , If "False" the user can choose btw "greenfield" or Model built-in datasets. Please refer to ["sector"] below.
  export_ports: false # If "True" then a custom .csv file must be placed in "data/custom/export_ports.csv"
  airports: false # If "True" then a custom .csv file must be placed in "data/custom/airports.csv". Data format for aiports must be in the format of the airports.csv file in the data folder.

industry:
  reference_year: 2015

solar_thermal:
  clearsky_model: simple
  orientation:
    slope: 45.
    azimuth: 180.

existing_capacities:
  grouping_years_power: [1960, 1965, 1970, 1975, 1980, 1985, 1990, 1995, 2000, 2005, 2010, 2015, 2020, 2025, 2030]
  grouping_years_heat: [1980, 1985, 1990, 1995, 2000, 2005, 2010, 2015, 2019] # these should not extend 2020
  threshold_capacity: 10
  default_heating_lifetime: 20
  conventional_carriers:
  - lignite
  - coal
  - oil
  - uranium

sector:
  gas:
    spatial_gas: true # ALWAYS TRUE
    network: false # ALWAYS FALSE for now (NOT USED)
    network_data: GGIT # Global dataset -> 'GGIT' , European dataset -> 'IGGIELGN'
    network_data_GGIT_status: ["Construction", "Operating", "Idle", "Shelved", "Mothballed", "Proposed"]
  hydrogen:
    network: true
    H2_retrofit_capacity_per_CH4: 0.6
    network_limit: 2000 #GWkm
    network_routes: gas # "gas or "greenfield". If "gas"  ->  the network data are fetched from ["sector"]["gas"]["network_data"]. If "greenfield"  -> the network follows the topology of electrical transmission lines
    gas_network_repurposing: true # If true -> ["sector"]["gas"]["network"] is automatically false
    underground_storage: false
    hydrogen_colors: false
    set_color_shares: false
    blue_share: 0.40
    pink_share: 0.05
  coal:
    spatial_coal: true
    shift_to_elec: true # If true, residential and services demand of coal is shifted to electricity. If false, the final energy demand of coal is disregarded
  lignite:
    spatial_lignite: false

  international_bunkers: false #Whether or not to count the emissions of international aviation and navigation

  oil:
    spatial_oil: true

  district_heating:
    potential: 0.3 #maximum fraction of urban demand which can be supplied by district heating
    #increase of today's district heating demand to potential maximum district heating share
    #progress = 0 means today's district heating share, progress=-1 means maximum fraction of urban demand is supplied by district heating
    progress: 1
    # 2020: 0.0
    # 2030: 0.3
    # 2040: 0.6
    # 2050: 1.0
    district_heating_loss: 0.15
  reduce_space_heat_exogenously: true # reduces space heat demand by a given factor (applied before losses in DH)
  # this can represent e.g. building renovation, building demolition, or if
  # the factor is negative: increasing floor area, increased thermal comfort, population growth
  reduce_space_heat_exogenously_factor: 0.29 # per unit reduction in space heat demand
  # the default factors are determined by the LTS scenario from http://tool.european-calculator.eu/app/buildings/building-types-area/?levers=1ddd4444421213bdbbbddd44444ffffff11f411111221111211l212221
  # 2020: 0.10  # this results in a space heat demand reduction of 10%
  # 2025: 0.09  # first heat demand increases compared to 2020 because of larger floor area per capita
  # 2030: 0.09
  # 2035: 0.11
  # 2040: 0.16
  # 2045: 0.21
  # 2050: 0.29

  tes: true
  tes_tau: # 180 day time constant for centralised, 3 day for decentralised
    decentral: 3
    central: 180
  boilers: true
  oil_boilers: false
  chp: true
  micro_chp: false
  solar_thermal: true
  heat_pump_sink_T: 55 #Celsius, based on DTU / large area radiators; used un build_cop_profiles.py
  time_dep_hp_cop: true #time dependent heat pump coefficient of performance
  solar_cf_correction: 0.788457 # = >>>1/1.2683
  bev_plug_to_wheel_efficiency: 0.2 #kWh/km from EPA https://www.fueleconomy.gov/feg/ for Tesla Model S
  bev_charge_efficiency: 0.9 #BEV (dis-)charging efficiency
  transport_heating_deadband_upper: 20.
  transport_heating_deadband_lower: 15.
  ICE_lower_degree_factor: 0.375 #in per cent increase in fuel consumption per degree above deadband
  ICE_upper_degree_factor: 1.6
  EV_lower_degree_factor: 0.98
  EV_upper_degree_factor: 0.63
  bev_avail_max: 0.95
  bev_avail_mean: 0.8
  bev_dsm_restriction_value: 0.75 #Set to 0 for no restriction on BEV DSM
  bev_dsm_restriction_time: 7 #Time at which SOC of BEV has to be dsm_restriction_value
  v2g: true #allows feed-in to grid from EV battery
  bev_dsm: true #turns on EV battery
  bev_energy: 0.05 #average battery size in MWh
  bev_availability: 0.5 #How many cars do smart charging
  transport_fuel_cell_efficiency: 0.5
  transport_internal_combustion_efficiency: 0.3
  industry_util_factor: 0.7

  biomass_transport: true # biomass transport between nodes
  biomass_transport_default_cost: 0.1 #EUR/km/MWh
  solid_biomass_potential: 40 # TWh/a, Potential of whole modelled area
  biogas_potential: 0.5 # TWh/a, Potential of whole modelled area

  efficiency_heat_oil_to_elec: 0.9
  efficiency_heat_biomass_to_elec: 0.9
  efficiency_heat_gas_to_elec: 0.9

  electricity_distribution_grid: true # adds low voltage buses and shifts AC loads, BEVs, heat pumps, and resistive heaters, micro CHPs to low voltage buses if technologies are present
  solar_rooftop: true # adds distribution side customer rooftop PV (only work if electricity_distribution_grid: true)
  home_battery: true # adds home batteries to low voltage buses ((only work if electricity_distribution_grid: true)
  transmission_efficiency:
    electricity distribution grid:
      efficiency_static: 0.97 # efficiency of distribution grid (i.e. 3% loses)
    H2 pipeline:
      efficiency_per_1000km: 1
      compression_per_1000km: 0.017 # DEA technology data. Mean of  Energy losses, lines 5000-20000 MW and lines >20000 MW for 2020, 2030 and 2050, [%/1000 km]

  dynamic_transport:
    enable: false # If "True", then the BEV and FCEV shares are obtained depending on the "Co2L"-wildcard (e.g. "Co2L0.70: 0.10"). If "False", then the shares are obtained depending on the "demand" wildcard and "planning_horizons" wildcard as listed below (e.g. "DF_2050: 0.08")
    land_transport_electric_share:
      Co2L2.0: 0.00
      Co2L1.0: 0.01
      Co2L0.90: 0.03
      Co2L0.80: 0.06
      Co2L0.70: 0.10
      Co2L0.60: 0.17
      Co2L0.50: 0.27
      Co2L0.40: 0.40
      Co2L0.30: 0.55
      Co2L0.20: 0.69
      Co2L0.10: 0.80
      Co2L0.00: 0.88
    land_transport_fuel_cell_share:
      Co2L2.0: 0.01
      Co2L1.0: 0.01
      Co2L0.90: 0.01
      Co2L0.80: 0.01
      Co2L0.70: 0.01
      Co2L0.60: 0.01
      Co2L0.50: 0.01
      Co2L0.40: 0.01
      Co2L0.30: 0.01
      Co2L0.20: 0.01
      Co2L0.10: 0.01
      Co2L0.00: 0.01

  land_transport_fuel_cell_share: # 1 means all FCEVs HERE
    BU_2030: 0.00
    AP_2030: 0.004
    NZ_2030: 0.02
    DF_2030: 0.01
    AB_2030: 0.01
    BU_2050: 0.00
    AP_2050: 0.06
    NZ_2050: 0.28
    DF_2050: 0.08

  land_transport_electric_share: # 1 means all EVs  # This leads to problems when non-zero HERE
    BU_2030: 0.00
    AP_2030: 0.075
    NZ_2030: 0.13
    DF_2030: 0.01
    AB_2030: 0.01
    BU_2050: 0.00
    AP_2050: 0.42
    NZ_2050: 0.68
    DF_2050: 0.011

  co2_network: true
  co2_sequestration_potential: 200 #MtCO2/a sequestration potential for Europe
  co2_sequestration_cost: 10 #EUR/tCO2 for sequestration of CO2
  shipping_hydrogen_liquefaction: false
  shipping_average_efficiency: 0.4 #For conversion of fuel oil to propulsion in 2011

  shipping_hydrogen_share: #1.0
    BU_2030: 0.00
    AP_2030: 0.00
    NZ_2030: 0.10
    DF_2030: 0.05
    AB_2030: 0.05
    BU_2050: 0.00
    AP_2050: 0.25
    NZ_2050: 0.36
    DF_2050: 0.12

  h2_cavern: true
  marginal_cost_storage: 0
  methanation: true
  helmeth: true
  dac: true
  SMR: true
  SMR CC: true
  cc_fraction: 0.9
  cc: true
  space_heat_share: 0.6 # the share of space heating from all heating. Remainder goes to water heating.
  airport_sizing_factor: 3

  min_part_load_fischer_tropsch: 0.9

  conventional_generation: # generator : carrier
    OCGT: gas
    oil: oil
    coal: coal
    lignite: lignite
    biomass: biomass
  keep_existing_capacities: true

solving:
  options:
    formulation: kirchhoff
    load_shedding: 100 # Set to "false" or willingness to pay in €/kWh, e.g. 100 €/kWh (intersect between macroeconomic and surveybased willingness to pay http://journal.frontiersin.org/article/10.3389/fenrg.2015.00055/full)
    noisy_costs: true
    min_iterations: 4
    max_iterations: 6
    clip_p_max_pu: 0.01
    skip_iterations: true
    track_iterations: false
    # nhours: 10

  solver:
    name: gurobi
    options: gurobi-default

  solver_options:
    highs-default:
      # refer to https://ergo-code.github.io/HiGHS/dev/options/definitions/
      threads: 4
      solver: "ipm"
      run_crossover: "off"
      small_matrix_value: 1e-6
      large_matrix_value: 1e9
      primal_feasibility_tolerance: 1e-5
      dual_feasibility_tolerance: 1e-5
      ipm_optimality_tolerance: 1e-4
      parallel: "on"
      random_seed: 123
    gurobi-default:
      threads: 4
      method: 2 # barrier
      crossover: 0
      BarConvTol: 1.e-6
      Seed: 123
      AggFill: 0
      PreDual: 0
      GURO_PAR_BARDENSETHRESH: 200
    gurobi-numeric-focus:
      NumericFocus: 3 # Favour numeric stability over speed
      method: 2 # barrier
      crossover: 0 # do not use crossover
      BarHomogeneous: 1 # Use homogeneous barrier if standard does not converge
      BarConvTol: 1.e-5
      FeasibilityTol: 1.e-4
      OptimalityTol: 1.e-4
      ObjScale: -0.5
      threads: 8
      Seed: 123
    gurobi-fallback: # Use gurobi defaults
      crossover: 0
      method: 2 # barrier
      BarHomogeneous: 1 # Use homogeneous barrier if standard does not converge
      BarConvTol: 1.e-5
      FeasibilityTol: 1.e-5
      OptimalityTol: 1.e-5
      Seed: 123
      threads: 8
    cplex-default:
      threads: 4
      lpmethod: 4 # barrier
      solutiontype: 2 # non basic solution, ie no crossover
      barrier.convergetol: 1.e-5
      feasopt.tolerance: 1.e-6
    copt-default:
      Threads: 8
      LpMethod: 2
      Crossover: 0
    cbc-default: {} # Used in CI
    glpk-default: {} # Used in CI

  mem: 30000 #memory in MB; 20 GB enough for 50+B+I+H2; 100 GB for 181+B+I+H2


plotting:
  map:
    figsize: [7, 7]
    boundaries: [-10.2, 29, 35, 72]
    p_nom:
      bus_size_factor: 5.e+4
      linewidth_factor: 3.e+3
    color_geomap:
      ocean: white
      land: whitesmoke

  costs_max: 10
  costs_threshold: 0.2

  energy_max: 20000
  energy_min: -20000
  energy_threshold: 15

  vre_techs:
  - onwind
  - offwind-ac
  - offwind-dc
  - solar
  - ror
  conv_techs:
  - OCGT
  - CCGT
  - nuclear
  - Nuclear
  - coal
  - oil
  storage_techs:
  - hydro+PHS
  - battery
  - H2
  renewable_storage_techs:
  - PHS
  - hydro
  load_carriers:
  - AC load
  AC_carriers:
  - AC line
  - AC transformer
  link_carriers:
  - DC line
  - Converter AC-DC
  heat_links:
  - heat pump
  - resistive heater
  - CHP heat
  - CHP electric
  - gas boiler
  - central heat pump
  - central resistive heater
  - central CHP heat
  - central CHP electric
  - central gas boiler
  heat_generators:
  - gas boiler
  - central gas boiler
  - solar thermal collector
  - central solar thermal collector

  tech_colors:
    onwind: "#235ebc"
    onshore wind: "#235ebc"
    offwind: "#6895dd"
    offwind-ac: "#6895dd"
    offshore wind: "#6895dd"
    offshore wind ac: "#6895dd"
    offshore wind (AC): "#6895dd"
    offwind-dc: "#74c6f2"
    offshore wind dc: "#74c6f2"
    offshore wind (DC): "#74c6f2"
    wave: "#004444"
    hydro: "#08ad97"
    hydro+PHS: "#08ad97"
    PHS: "#08ad97"
    hydro reservoir: "#08ad97"
    hydroelectricity: "#08ad97"
    ror: "#4adbc8"
    run of river: "#4adbc8"
    solar: "#f9d002"
    solar PV: "#f9d002"
    solar thermal: "#ffef60"
    solar rooftop: "#ffef60"
    biomass: "#0c6013"
    solid biomass: "#06540d"
    solid biomass for industry co2 from atmosphere: "#654321"
    solid biomass for industry co2 to stored: "#654321"
    solid biomass for industry CC: "#654321"
    biogas: "#23932d"
    waste: "#68896b"
    geothermal: "#ba91b1"
    OCGT: "#d35050"
    OCGT marginal: "sandybrown"
    OCGT-heat: "#ee8340"
    CCGT: "#b80404"
    gas: "#d35050"
    natural gas: "#d35050"
    gas boiler: "#ee8340"
    gas boilers: "#ee8340"
    gas boiler marginal: "#ee8340"
    gas-to-power/heat: "brown"
    SMR: "#4F4F2F"
    SMR CC: "darkblue"
    oil: "#262626"
    oil boiler: "#B5A642"
    oil emissions: "#666666"
    gas for industry: "#333333"
    gas for industry CC: "brown"
    gas for industry co2 to atmosphere: "#654321"
    gas for industry co2 to stored: "#654321"
    nuclear: "#ff9000"
    Nuclear: "r"
    Nuclear marginal: "r"
    uranium: "r"
    coal: "#707070"
    Coal: "k"
    Coal marginal: "k"
    lignite: "#9e5a01"
    Lignite: "grey"
    Lignite marginal: "grey"
    H2: "#ea048a"
    H2 for industry: "#222222"
    H2 for shipping: "#6495ED"
    H2 liquefaction: "m"
    hydrogen storage: "#ea048a"
    battery: "slategray"
    battery discharger: "slategray"
    battery charger: "slategray"
    battery storage: "slategray"
    home battery: "#614700"
    home battery storage: "#614700"
    lines: "#70af1d"
    transmission lines: "#70af1d"
    AC: "#70af1d"
    AC-AC: "#70af1d"
    AC line: "#70af1d"
    links: "#8a1caf"
    HVDC links: "#8a1caf"
    DC: "#8a1caf"
    DC-DC: "#8a1caf"
    DC link: "#8a1caf"
    load: "#ff0000"
    load shedding: "#ff0000"
    Electric load: "b"
    electricity: "k"
    electric demand: "k"
    electricity distribution grid: "y"
    heat: "darkred"
    Heat load: "r"
    heat pumps: "#76EE00"
    heat pump: "#76EE00"
    air heat pump: "#76EE00"
    ground heat pump: "#40AA00"
    CHP: "r"
    CHP heat: "r"
    CHP electric: "r"
    heat demand: "darkred"
    rural heat: "#880000"
    central heat: "#b22222"
    decentral heat: "#800000"
    low-temperature heat for industry: "#991111"
    process heat: "#FF3333"
    power-to-heat: "red"
    resistive heater: "pink"
    Sabatier: "#FF1493"
    methanation: "#FF1493"
    power-to-gas: "purple"
    power-to-liquid: "darkgreen"
    helmeth: "#7D0552"
    DAC: "deeppink"
    co2 stored: "#123456"
    CO2 pipeline: "gray"
    CO2 sequestration: "#123456"
    co2: "#123456"
    co2 vent: "#654321"
    process emissions: "#222222"
    process emissions CC: "gray"
    process emissions to stored: "#444444"
    process emissions to atmosphere: "#888888"
    agriculture heat: "#D07A7A"
    agriculture machinery oil: "#1e1e1e"
    agriculture machinery oil emissions: "#111111"
    agriculture electricity: "#222222"
    Fischer-Tropsch: "#44DD33"
    kerosene for aviation: "#44BB11"
    naphtha for industry: "#44FF55"
    land transport oil: "#44DD33"
    land transport oil emissions: "#666666"
    land transport fuel cell: "#AAAAAA"
    land transport EV: "grey"
    V2G: "grey"
    BEV charger: "grey"
    shipping: "#6495ED"
    shipping oil: "#6495ED"
    shipping oil emissions: "#6495ED"
    water tanks: "#BBBBBB"
    hot water storage: "#BBBBBB"
    hot water charging: "#BBBBBB"
    hot water discharging: "#999999"
    Li ion: "grey"
    district heating: "#CC4E5C"
    retrofitting: "purple"
    building retrofitting: "purple"
    solid biomass transport: "green"
    biomass EOP: "green"
    high-temp electrolysis: "magenta"
    today: "#D2691E"
    Ambient: "k"


  nice_names:
    OCGT: Open-Cycle Gas
    CCGT: Combined-Cycle Gas
    offwind-ac: Offshore Wind (AC)
    offwind-dc: Offshore Wind (DC)
    onwind: Onshore Wind
    solar: Solar
    PHS: Pumped Hydro Storage
    hydro: Reservoir & Dam
    battery: Battery Storage
    H2: Hydrogen Storage
    lines: Transmission Lines
    ror: Run of River<|MERGE_RESOLUTION|>--- conflicted
+++ resolved
@@ -362,14 +362,11 @@
 # Costs Configuration
 costs:
   year: 2030
-<<<<<<< HEAD
   technology_data_version: v0.12.0
   technology_data_US: false # true if you want to use US-specific costs from technology-data/outputs/US instead of technology-data/outputs
   cost_scenario: "moderate" # only used if `technology_data_US: true`; can be "moderate", "advanced" or "conservative"
   financial_case: "market" # only used if `technology_data_US: true`; can be "market" or "r&d"
-=======
-  version: v0.12.0
->>>>>>> 4d6ff0f9
+
   discountrate: [0.071] #, 0.086, 0.111]
   output_currency: "EUR"
   rooftop_share: 0.14 # based on the potentials, assuming  (0.1 kW/m2 and 10 m2/person)
