--- conflicted
+++ resolved
@@ -368,11 +368,8 @@
   discountrate: [0.071] #, 0.086, 0.111]
   output_currency: "USD"
   default_USD_to_EUR: 0.7532 # previously USD2013_to_EUR2013; should be sufficient as current data from 'technology-data` are either in EUR or USD; [EUR/USD] ECB: https://www.ecb.europa.eu/stats/exchange/eurofxref/html/eurofxref-graph-usd.en.html
-<<<<<<< HEAD
   rooftop_share: 0.14 # based on the potentials, assuming (0.1 kW/m2 and 10 m2/person)
-=======
-  rooftop_share: 0.14 # based on the potentials, assuming  (0.1 kW/m2 and 10 m2/person)
->>>>>>> fc153fe8
+
   fill_values:
     FOM: 0
     VOM: 0
