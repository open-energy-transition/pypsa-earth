--- conflicted
+++ resolved
@@ -51,17 +51,12 @@
 import scipy.sparse as sparse
 import xarray as xr
 from _helpers import (
-<<<<<<< HEAD
+    BASE_DIR,
     configure_logging,
     create_logger,
     get_path,
     mock_snakemake,
     normed,
-=======
-    BASE_DIR,
-    configure_logging,
-    create_logger,
->>>>>>> 4bf2e84d
     read_csv_nafix,
     read_osm_config,
 )
@@ -129,13 +124,8 @@
     for continent in region_load:
         sel_ext = ".nc"
         for ext in [".nc", ".csv"]:
-<<<<<<< HEAD
-            load_path = get_path(load_dir, str(continent) + str(ext))
+            load_path = get_path(BASE_DIR, load_dir, str(continent) + str(ext))
             if pathlib.Path(load_path).exists():
-=======
-            load_path = os.path.join(BASE_DIR, str(load_dir), str(continent) + str(ext))
-            if os.path.exists(load_path):
->>>>>>> 4bf2e84d
                 sel_ext = ext
                 break
         file_name = str(continent) + str(sel_ext)
