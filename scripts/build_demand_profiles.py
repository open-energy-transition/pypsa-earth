# -*- coding: utf-8 -*-
# SPDX-FileCopyrightText:  PyPSA-Earth and PyPSA-Eur Authors
#
# SPDX-License-Identifier: AGPL-3.0-or-later

# -*- coding: utf-8 -*-
"""
Creates electric demand profile csv.

Relevant Settings
-----------------

.. code:: yaml

    load:
        scale:
        ssp:
        weather_year:
        prediction_year:
        region_load:

Inputs
------

- ``networks/base.nc``: confer :ref:`base`, a base PyPSA Network
- ``resources/bus_regions/regions_onshore.geojson``: confer :mod:`build_bus_regions`
- ``load_data_paths``: paths to load profiles, e.g. hourly country load profiles produced by GEGIS
- ``resources/shapes/gadm_shapes.geojson``: confer :ref:`shapes`, file containing the gadm shapes

Outputs
-------

- ``resources/demand_profiles.csv``: the content of the file is the electric demand profile associated to each bus. The file has the snapshots as rows and the buses of the network as columns.

Description
-----------

The rule :mod:`build_demand` creates load demand profiles in correspondence of the buses of the network.
It creates the load paths for GEGIS outputs by combining the input parameters of the countries, weather year, prediction year, and SSP scenario.
Then with a function that takes in the PyPSA network "base.nc", region and gadm shape data, the countries of interest, a scale factor, and the snapshots,
it returns a csv file called "demand_profiles.csv", that allocates the load to the buses of the network according to GDP and population.
"""
<<<<<<< HEAD

=======
import os
import os.path
>>>>>>> c1d4b993
from itertools import product

import geopandas as gpd
import numpy as np
import pandas as pd
import pypsa
import scipy.sparse as sparse
import xarray as xr
<<<<<<< HEAD
from _helpers import (
    change_to_script_dir,
    configure_logging,
    create_logger,
    get_path,
    mock_snakemake,
    read_osm_config,
    sets_path_to_root,
)
=======
from _helpers import configure_logging, create_logger, read_csv_nafix, read_osm_config
>>>>>>> c1d4b993
from shapely.prepared import prep
from shapely.validation import make_valid

logger = create_logger(__name__)


def normed(s):
    return s / s.sum()


def get_gegis_regions(countries):
    """
    Get the GEGIS region from the config file.

    Parameters
    ----------
    region : str
        The region of the bus

    Returns
    -------
    str
        The GEGIS region
    """
    gegis_dict, world_iso = read_osm_config("gegis_regions", "world_iso")

    regions = []

    for d_region in [gegis_dict, world_iso]:
        for key, value in d_region.items():
            # ignore if the key is already in the regions list
            if key not in regions:
                # if a country is in the regions values, then load it
                cintersect = set(countries).intersection(set(value.keys()))
                if cintersect:
                    regions.append(key)
    return regions


def get_load_paths_gegis(ssp_parentfolder, config):
    """
    Create load paths for GEGIS outputs.

    The paths are created automatically according to included country,
    weather year, prediction year and ssp scenario

    Example
    -------
    ["/data/ssp2-2.6/2030/era5_2013/Africa.nc", "/data/ssp2-2.6/2030/era5_2013/Africa.nc"]
    """
    countries = config.get("countries")
    region_load = get_gegis_regions(countries)
    weather_year = config.get("load_options")["weather_year"]
    prediction_year = config.get("load_options")["prediction_year"]
    ssp = config.get("load_options")["ssp"]

    scenario_path = os.path.join(ssp_parentfolder, ssp)

    load_paths = []
    load_dir = os.path.join(
        ssp_parentfolder,
        str(ssp),
        str(prediction_year),
        "era5_" + str(weather_year),
    )

    file_names = []
    for continent in region_load:
<<<<<<< HEAD
        load_path = get_path(
            ssp_parentfolder,
            str(ssp),
            str(prediction_year),
            "era5_" + str(weather_year),
            str(continent) + ".nc",
        )
=======
        sel_ext = ".nc"
        for ext in [".nc", ".csv"]:
            load_path = os.path.join(str(load_dir), str(continent) + str(ext))
            if os.path.exists(load_path):
                sel_ext = ext
                break
        file_name = str(continent) + str(sel_ext)
        load_path = os.path.join(str(load_dir), file_name)
>>>>>>> c1d4b993
        load_paths.append(load_path)
        file_names.append(file_name)

    logger.info(
        f"Demand data folder: {load_dir}, load path is {load_paths}.\n"
        + f"Expected files: "
        + "; ".join(file_names)
    )

    return load_paths


def shapes_to_shapes(orig, dest):
    """
    Adopted from vresutils.transfer.Shapes2Shapes()
    """
    orig_prepped = list(map(prep, orig))
    transfer = sparse.lil_matrix((len(dest), len(orig)), dtype=float)

    for i, j in product(range(len(dest)), range(len(orig))):
        if orig_prepped[j].intersects(dest[i]):
            area = orig[j].intersection(dest[i]).area
            transfer[i, j] = area / dest[i].area

    return transfer


def load_demand_csv(path):
    df = read_csv_nafix(path, sep=";")
    df.time = pd.to_datetime(df.time, format="%Y-%m-%d %H:%M:%S")
    load_regions = {c: n for c, n in zip(df.region_code, df.region_name)}

    gegis_load = df.set_index(["region_code", "time"]).to_xarray()
    gegis_load = gegis_load.assign_coords(
        {
            "region_name": (
                "region_code",
                [name for (code, name) in load_regions.items()],
            )
        }
    )
    return gegis_load


def build_demand_profiles(
    n,
    load_paths,
    regions,
    admin_shapes,
    countries,
    scale,
    start_date,
    end_date,
    out_path,
):
    """
    Create csv file of electric demand time series.

    Parameters
    ----------
    n : pypsa network
    load_paths: paths of the load files
    regions : .geojson
        Contains bus_id of low voltage substations and
        bus region shapes (voronoi cells)
    admin_shapes : .geojson
        contains subregional gdp, population and shape data
    countries : list
        List of countries that is config input
    scale : float
        The scale factor is multiplied with the load (1.3 = 30% more load)
    start_date: parameter
        The start_date is the first hour of the first day of the snapshots
    end_date: parameter
        The end_date is the last hour of the last day of the snapshots

    Returns
    -------
    demand_profiles.csv : csv file containing the electric demand time series
    """
    substation_lv_i = n.buses.index[n.buses["substation_lv"]]
    regions = gpd.read_file(regions).set_index("name").reindex(substation_lv_i)
    load_paths = load_paths

    gegis_load_list = []

    for path in load_paths:
        if str(path).endswith(".csv"):
            gegis_load_xr = load_demand_csv(path)
        else:
            # Merge load .nc files: https://stackoverflow.com/questions/47226429/join-merge-multiple-netcdf-files-using-xarray
            gegis_load_xr = xr.open_mfdataset(path, combine="nested")
        gegis_load_list.append(gegis_load_xr)

    logger.info(f"Merging demand data from paths {load_paths} into the load data frame")
    gegis_load = xr.merge(gegis_load_list)
    gegis_load = gegis_load.to_dataframe().reset_index().set_index("time")

    # filter load for analysed countries
    gegis_load = gegis_load.loc[gegis_load.region_code.isin(countries)]

    if isinstance(scale, dict):
        logger.info(f"Using custom scaling factor for load data.")
        DEFAULT_VAL = scale.get("DEFAULT", 1.0)
        for country in countries:
            scale.setdefault(country, DEFAULT_VAL)

        for country, scale_country in scale.items():
            gegis_load.loc[
                gegis_load.region_code == country, "Electricity demand"
            ] *= scale_country

    elif isinstance(scale, (int, float)):
        logger.info(f"Load data scaled with scaling factor {scale}.")
        gegis_load["Electricity demand"] *= scale

    shapes = gpd.read_file(admin_shapes).set_index("GADM_ID")
    shapes["geometry"] = shapes["geometry"].apply(lambda x: make_valid(x))

    def upsample(cntry, group):
        """
        Distributes load in country according to population and gdp.
        """
        l = gegis_load.loc[gegis_load.region_code == cntry]["Electricity demand"]
        if len(group) == 1:
            return pd.DataFrame({group.index[0]: l})
        else:
            shapes_cntry = shapes.loc[shapes.country == cntry]
            transfer = shapes_to_shapes(group, shapes_cntry.geometry).T.tocsr()
            gdp_n = pd.Series(
                transfer.dot(shapes_cntry["gdp"].fillna(1.0).values), index=group.index
            )
            pop_n = pd.Series(
                transfer.dot(shapes_cntry["pop"].fillna(1.0).values), index=group.index
            )

            # relative factors 0.6 and 0.4 have been determined from a linear
            # regression on the country to EU continent load data
            # (refer to vresutils.load._upsampling_weights)
            # TODO: require adjustment for Africa
            factors = normed(0.6 * normed(gdp_n) + 0.4 * normed(pop_n))
            return pd.DataFrame(
                factors.values * l.values[:, np.newaxis],
                index=l.index,
                columns=factors.index,
            )

    demand_profiles = pd.concat(
        [
            upsample(cntry, group)
            for cntry, group in regions.geometry.groupby(regions.country)
        ],
        axis=1,
    )

    start_date = pd.to_datetime(start_date)
    end_date = pd.to_datetime(end_date) - pd.Timedelta(hours=1)
    demand_profiles = demand_profiles.loc[start_date:end_date]
    demand_profiles.to_csv(out_path, header=True)

    logger.info(f"Demand_profiles csv file created for the corresponding snapshots.")


if __name__ == "__main__":
    if "snakemake" not in globals():
        change_to_script_dir(__file__)
        snakemake = mock_snakemake("build_demand_profiles")
        sets_path_to_root("pypsa-earth")

    configure_logging(snakemake)

    n = pypsa.Network(snakemake.input.base_network)

    # Snakemake imports:
    regions = snakemake.input.regions
    load_paths = snakemake.input["load"]
    countries = snakemake.params.countries
    admin_shapes = snakemake.input.gadm_shapes
    scale = snakemake.params.load_options.get("scale", 1.0)
    start_date = snakemake.params.snapshots["start"]
    end_date = snakemake.params.snapshots["end"]
    out_path = snakemake.output[0]

    build_demand_profiles(
        n,
        load_paths,
        regions,
        admin_shapes,
        countries,
        scale,
        start_date,
        end_date,
        out_path,
    )<|MERGE_RESOLUTION|>--- conflicted
+++ resolved
@@ -40,12 +40,8 @@
 Then with a function that takes in the PyPSA network "base.nc", region and gadm shape data, the countries of interest, a scale factor, and the snapshots,
 it returns a csv file called "demand_profiles.csv", that allocates the load to the buses of the network according to GDP and population.
 """
-<<<<<<< HEAD
-
-=======
-import os
-import os.path
->>>>>>> c1d4b993
+
+import pathlib
 from itertools import product
 
 import geopandas as gpd
@@ -54,19 +50,16 @@
 import pypsa
 import scipy.sparse as sparse
 import xarray as xr
-<<<<<<< HEAD
 from _helpers import (
     change_to_script_dir,
     configure_logging,
     create_logger,
     get_path,
     mock_snakemake,
+    read_csv_nafix,
     read_osm_config,
     sets_path_to_root,
 )
-=======
-from _helpers import configure_logging, create_logger, read_csv_nafix, read_osm_config
->>>>>>> c1d4b993
 from shapely.prepared import prep
 from shapely.validation import make_valid
 
@@ -123,10 +116,8 @@
     prediction_year = config.get("load_options")["prediction_year"]
     ssp = config.get("load_options")["ssp"]
 
-    scenario_path = os.path.join(ssp_parentfolder, ssp)
-
     load_paths = []
-    load_dir = os.path.join(
+    load_dir = get_path(
         ssp_parentfolder,
         str(ssp),
         str(prediction_year),
@@ -135,24 +126,14 @@
 
     file_names = []
     for continent in region_load:
-<<<<<<< HEAD
-        load_path = get_path(
-            ssp_parentfolder,
-            str(ssp),
-            str(prediction_year),
-            "era5_" + str(weather_year),
-            str(continent) + ".nc",
-        )
-=======
         sel_ext = ".nc"
         for ext in [".nc", ".csv"]:
-            load_path = os.path.join(str(load_dir), str(continent) + str(ext))
-            if os.path.exists(load_path):
+            load_path = get_path(load_dir, str(continent) + str(ext))
+            if pathlib.Path(load_path).exists():
                 sel_ext = ext
                 break
         file_name = str(continent) + str(sel_ext)
-        load_path = os.path.join(str(load_dir), file_name)
->>>>>>> c1d4b993
+        load_path = get_path(load_dir, file_name)
         load_paths.append(load_path)
         file_names.append(file_name)
 
