--- conflicted
+++ resolved
@@ -51,7 +51,6 @@
 import scipy.sparse as sparse
 import xarray as xr
 from _helpers import (
-    change_to_script_dir,
     configure_logging,
     create_logger,
     get_path,
@@ -59,7 +58,6 @@
     normed,
     read_csv_nafix,
     read_osm_config,
-    sets_path_to_root,
 )
 from shapely.prepared import prep
 from shapely.validation import make_valid
@@ -296,16 +294,7 @@
 
 if __name__ == "__main__":
     if "snakemake" not in globals():
-<<<<<<< HEAD
-        change_to_script_dir(__file__)
         snakemake = mock_snakemake("build_demand_profiles")
-        sets_path_to_root("pypsa-earth")
-=======
-        from _helpers import mock_snakemake
-
-        snakemake = mock_snakemake("build_demand_profiles")
->>>>>>> a8987468
-
     configure_logging(snakemake)
 
     n = pypsa.Network(snakemake.input.base_network)
