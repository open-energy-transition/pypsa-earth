# -*- coding: utf-8 -*-
# SPDX-FileCopyrightText:  PyPSA-Earth and PyPSA-Eur Authors
#
# SPDX-License-Identifier: AGPL-3.0-or-later

# -*- coding: utf-8 -*-
"""
Module to zip the desired folders to be stored in google drive, or equivalent.
"""
import os
import pathlib
import zipfile

# Zip the files from given directory that matches the filter


def zipFilesInDir(dirName, zipFileName, filter, include_parent=True):
    # create a ZipFile object
    with zipfile.ZipFile(zipFileName, "w", compression=zipfile.ZIP_DEFLATED) as zipObj:
        # Iterate over all the files in directory
        for folderName, subfolders, filenames in os.walk(dirName):
            for filename in filenames:
                if filter(filename):
                    # create complete filepath of file in directory
                    filePath = str(pathlib.Path(folderName, filename))

                    # path of the zip file
                    if include_parent:
                        filePathZip = filePath
                    else:
                        filePathZip = filePath.replace(
                            dirName, ".", 1
                        )  # remove first occurrence of the dirName

                    # Add file to zip
                    zipObj.write(filePath, filePathZip)


if __name__ == "__main__":
    # Set path to this file
<<<<<<< HEAD
    os.chdir(pathlib.Path(__file__).parent.absolute())
    # Required to set path to pypsa-earth
    sets_path_to_root("pypsa-earth")

# Execute zip function
# zipFilesInDir("./resources", "resources.zip", lambda x: True, include_parent=False)
zipFilesInDir("./data", "data.zip", lambda x: True, include_parent=False)
# zipFilesInDir("./cutouts", "cutouts.zip", lambda x: True, include_parent=False)
=======

    # Execute zip function
    # zipFilesInDir("./resources", "resources.zip", lambda x: True, include_parent=False)
    zipFilesInDir("./data", "data.zip", lambda x: True, include_parent=False)
    # zipFilesInDir("./cutouts", "cutouts.zip", lambda x: True, include_parent=False)
>>>>>>> a8987468
<|MERGE_RESOLUTION|>--- conflicted
+++ resolved
@@ -38,19 +38,8 @@
 
 if __name__ == "__main__":
     # Set path to this file
-<<<<<<< HEAD
-    os.chdir(pathlib.Path(__file__).parent.absolute())
-    # Required to set path to pypsa-earth
-    sets_path_to_root("pypsa-earth")
-
-# Execute zip function
-# zipFilesInDir("./resources", "resources.zip", lambda x: True, include_parent=False)
-zipFilesInDir("./data", "data.zip", lambda x: True, include_parent=False)
-# zipFilesInDir("./cutouts", "cutouts.zip", lambda x: True, include_parent=False)
-=======
 
     # Execute zip function
     # zipFilesInDir("./resources", "resources.zip", lambda x: True, include_parent=False)
     zipFilesInDir("./data", "data.zip", lambda x: True, include_parent=False)
-    # zipFilesInDir("./cutouts", "cutouts.zip", lambda x: True, include_parent=False)
->>>>>>> a8987468
+    # zipFilesInDir("./cutouts", "cutouts.zip", lambda x: True, include_parent=False)