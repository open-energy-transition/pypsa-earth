--- conflicted
+++ resolved
@@ -8,45 +8,30 @@
 import io
 import logging
 import os
-<<<<<<< HEAD
 import pathlib
 import shutil
 import subprocess
 import sys
+import time
 import urllib
-=======
-import shutil
-import subprocess
-import sys
-import time
-import zipfile
-from pathlib import Path
->>>>>>> a8987468
 
 import country_converter as coco
 import fiona
 import geopandas as gpd
 import numpy as np
 import pandas as pd
-<<<<<<< HEAD
 import pypsa
 import requests
 import snakemake as sm
 import yaml
+from fake_useragent import UserAgent
 from pypsa.clustering.spatial import _make_consense
 from pypsa.components import component_attrs, components
 from pypsa.descriptors import Dict
 from shapely.geometry import Point
 from snakemake.script import Snakemake
 from tqdm import tqdm
-=======
-import requests
-import yaml
-from fake_useragent import UserAgent
-from pypsa.components import component_attrs, components
-from shapely.geometry import Point
 from vresutils.costdata import annuity
->>>>>>> a8987468
 
 logger = logging.getLogger(__name__)
 
@@ -105,14 +90,6 @@
             func_name,
             exc_value,
             exc_info=(exc_type, exc_value, exc_traceback),
-        )
-
-
-def copy_default_files():
-    fn = Path("config.yaml")
-    if not fn.exists():
-        fn.write_text(
-            "# Write down config entries differing from config.default.yaml\n\nrun: {}"
         )
 
 
@@ -174,41 +151,6 @@
         return tuple([osm_config[a] for a in args])
 
 
-<<<<<<< HEAD
-def sets_path_to_root(root_directory_name, n=8):
-    """
-    Search and sets path to the given root directory (root/path/file).
-
-    Parameters
-    ----------
-    root_directory_name : str
-        Name of the root directory.
-    n : int
-        Number of folders the function will check upwards/root directed.
-    """
-
-    repo_name = root_directory_name
-    n0 = n
-
-    while n >= 0:
-        n -= 1
-        # if repo_name is current folder name, stop and set path
-        if repo_name == pathlib.Path(".").absolute().name:
-            repo_path = get_current_directory_path()  # current_path
-            os.chdir(repo_path)  # change dir_path to repo_path
-            print("This is the repository path: ", repo_path)
-            print("Had to go %d folder(s) up." % (n0 - 1 - n))
-            break
-        # if repo_name NOT current folder name for 5 levels then stop
-        if n == 0:
-            print("Can't find the repo path.")
-        # if repo_name NOT current folder name, go one directory higher
-        else:
-            change_to_script_dir(".")  # change to the upper folder
-
-
-=======
->>>>>>> a8987468
 def configure_logging(snakemake, skip_handlers=False):
     """
     Configure the basic behaviour for the logging module.
@@ -299,6 +241,42 @@
         override_components=override_components,
         override_component_attrs=override_component_attrs_dict,
     )
+
+
+def load_network_for_plots(
+    fn, tech_costs, cost_config, elec_config, combine_hydro_ps=True
+):
+    import pypsa
+    from add_electricity import load_costs, update_transmission_costs
+
+    n = pypsa.Network(fn)
+
+    n.loads["carrier"] = n.loads.bus.map(n.buses.carrier) + " load"
+    n.stores["carrier"] = n.stores.bus.map(n.buses.carrier)
+
+    n.links["carrier"] = (
+        n.links.bus0.map(n.buses.carrier) + "-" + n.links.bus1.map(n.buses.carrier)
+    )
+    n.lines["carrier"] = "AC line"
+    n.transformers["carrier"] = "AC transformer"
+
+    n.lines["s_nom"] = n.lines["s_nom_min"]
+    n.links["p_nom"] = n.links["p_nom_min"]
+
+    if combine_hydro_ps:
+        n.storage_units.loc[
+            n.storage_units.carrier.isin({"PHS", "hydro"}), "carrier"
+        ] = "hydro+PHS"
+
+    # if the carrier was not set on the heat storage units
+    # bus_carrier = n.storage_units.bus.map(n.buses.carrier)
+    # n.storage_units.loc[bus_carrier == "heat","carrier"] = "water tanks"
+
+    Nyears = n.snapshot_weightings.objective.sum() / 8760.0
+    costs = load_costs(tech_costs, cost_config, elec_config, Nyears)
+    update_transmission_costs(n, costs)
+
+    return n
 
 
 def update_p_nom_max(n):
@@ -450,16 +428,13 @@
                 f.write(response.read())
 
     else:
-        urllib.request.urlretrieve(url, file, reporthook=dlProgress, data=data)
+        urllib.request.urlretrieve(url, file, reporthook=dl_progress, data=data)
 
 
 def content_retrieve(url, data=None, headers=None, max_retries=3, backoff_factor=0.3):
     """
     Retrieve the content of a url with improved robustness.
 
-<<<<<<< HEAD
-    urllib.request.urlretrieve(url, file, reporthook=dl_progress, data=data)
-=======
     This function uses a more robust approach to handle permission issues
     and avoid being blocked by the server. It implements exponential backoff
     for retries and rotates user agents.
@@ -513,7 +488,6 @@
                 headers["User-Agent"] = UserAgent().random
 
     raise Exception("Max retries exceeded")
->>>>>>> a8987468
 
 
 def get_aggregation_strategies(aggregation_strategies):
@@ -533,11 +507,7 @@
     return bus_strategies, generator_strategies
 
 
-<<<<<<< HEAD
-def mock_snakemake(rule_name, **wildcards):
-=======
-def mock_snakemake(rulename, root_dir=None, submodule_dir=None, **wildcards):
->>>>>>> a8987468
+def mock_snakemake(rule_name, root_dir=None, submodule_dir=None, **wildcards):
     """
     This function is expected to be executed from the "scripts"-directory of "
     the snakemake project. It returns a snakemake.script.Snakemake object,
@@ -554,82 +524,26 @@
         needed.
     """
 
-<<<<<<< HEAD
     script_dir = pathlib.Path(__file__).parent.resolve()
-    assert (
-        pathlib.Path.cwd().resolve() == script_dir
-    ), f"mock_snakemake has to be run from the repository scripts directory {script_dir}"
-    os.chdir(script_dir.parent)
-    for p in sm.SNAKEFILE_CHOICES:
-        if pathlib.Path(p).exists():
-            snakefile = p
-            break
-    workflow = sm.Workflow(
-        snakefile, overwrite_configfiles=[], rerun_triggers=[]
-    )  # overwrite_config=config
-    workflow.include(snakefile)
-    workflow.global_resources = {}
-    try:
-        rule = workflow.get_rule(rule_name)
-    except Exception as exception:
-        print(
-            exception,
-            f"The {rule_name} might be a conditional rule in the Snakefile.\n"
-            f"Did you enable {rule_name} in the config?",
-        )
-        raise
-    dag = sm.dag.DAG(workflow, rules=[rule])
-    wc = Dict(wildcards)
-    job = sm.jobs.Job(rule, dag, wc)
-
-    def make_accessable(*ios):
-        for io in ios:
-            for i in range(len(io)):
-                io[i] = pathlib.Path(io[i]).absolute()
-
-    make_accessable(job.input, job.output, job.log)
-    snakemake = Snakemake(
-        job.input,
-        job.output,
-        job.params,
-        job.wildcards,
-        job.threads,
-        job.resources,
-        job.log,
-        job.dag.workflow.config,
-        job.rule.name,
-        None,
-    )
-    snakemake.benchmark = job.benchmark
-
-    # create log and output dir if not existent
-    for path in list(snakemake.log) + list(snakemake.output):
-        build_directory(path)
-=======
-    import snakemake as sm
-    from pypsa.descriptors import Dict
-    from snakemake.script import Snakemake
-
-    script_dir = Path(__file__).parent.resolve()
     if root_dir is None:
         root_dir = script_dir.parent
     else:
-        root_dir = Path(root_dir).resolve()
-
-    user_in_script_dir = Path.cwd().resolve() == script_dir
+        root_dir = pathlib.Path(root_dir).resolve()
+
+    user_in_script_dir = pathlib.Path.cwd().resolve() == script_dir
     if str(submodule_dir) in __file__:
         # the submodule_dir path is only need to locate the project dir
-        os.chdir(Path(__file__[: __file__.find(str(submodule_dir))]))
+        os.chdir(pathlib.Path(__file__[: __file__.find(str(submodule_dir))]))
     elif user_in_script_dir:
         os.chdir(root_dir)
-    elif Path.cwd().resolve() != root_dir:
+    elif pathlib.Path.cwd().resolve() != root_dir:
         raise RuntimeError(
             "mock_snakemake has to be run from the repository root"
             f" {root_dir} or scripts directory {script_dir}"
         )
     try:
         for p in sm.SNAKEFILE_CHOICES:
-            if os.path.exists(p):
+            if pathlib.Path(p).exists():
                 snakefile = p
                 break
         workflow = sm.Workflow(
@@ -638,12 +552,12 @@
         workflow.include(snakefile)
         workflow.global_resources = {}
         try:
-            rule = workflow.get_rule(rulename)
+            rule = workflow.get_rule(rule_name)
         except Exception as exception:
             print(
                 exception,
-                f"The {rulename} might be a conditional rule in the Snakefile.\n"
-                f"Did you enable {rulename} in the config?",
+                f"The {rule_name} might be a conditional rule in the Snakefile.\n"
+                f"Did you enable {rule_name} in the config?",
             )
             raise
         dag = sm.dag.DAG(workflow, rules=[rule])
@@ -653,7 +567,7 @@
         def make_accessable(*ios):
             for io in ios:
                 for i in range(len(io)):
-                    io[i] = os.path.abspath(io[i])
+                    io[i] = pathlib.Path(io[i]).absolute()
 
         make_accessable(job.input, job.output, job.log)
         snakemake = Snakemake(
@@ -672,8 +586,7 @@
 
         # create log and output dir if not existent
         for path in list(snakemake.log) + list(snakemake.output):
-            Path(path).parent.mkdir(parents=True, exist_ok=True)
->>>>>>> a8987468
+            build_directory(path)
 
     finally:
         if user_in_script_dir:
@@ -976,7 +889,6 @@
     return last_commit_message
 
 
-<<<<<<< HEAD
 def get_path(*args):
     """
     It returns a new path string.
@@ -1041,8 +953,6 @@
     return pathlib.Path(path).relative_to(start_path)
 
 
-def create_network_topology(n, prefix, connector=" <-> ", bidirectional=True):
-=======
 # PYPSA-EARTH-SEC
 
 
@@ -1072,10 +982,7 @@
     return costs
 
 
-def create_network_topology(
-    n, prefix, like="ac", connector=" <-> ", bidirectional=True
-):
->>>>>>> a8987468
+def create_network_topology(n, prefix, connector=" <-> ", bidirectional=True):
     """
     Create a network topology like the power transmission network.
 
@@ -1128,9 +1035,7 @@
     return topo
 
 
-<<<<<<< HEAD
-=======
-def create_dummy_data(n, sector, carriers):
+def create_dummy_data(n, sector):
     ind = n.buses_t.p.index
     ind = n.buses.index[n.buses.carrier == "AC"]
 
@@ -1157,45 +1062,6 @@
     return pd.DataFrame(data, index=ind, columns=col)
 
 
-# def create_transport_data_dummy(pop_layout,
-#                                 transport_data,
-#                                 cars=4000000,
-#                                 average_fuel_efficiency=0.7):
-
-#     for country in pop_layout.ct.unique():
-
-#         country_data = pd.DataFrame(
-#             data=[[cars, average_fuel_efficiency]],
-#             columns=transport_data.columns,
-#             index=[country],
-#         )
-#         transport_data = pd.concat([transport_data, country_data], axis=0)
-
-#     transport_data_dummy = transport_data
-
-#     return transport_data_dummy
-
-# def create_temperature_dummy(pop_layout, temperature):
-
-#     temperature_dummy = pd.DataFrame(index=temperature.index)
-
-#     for index in pop_layout.index:
-#         temperature_dummy[index] = temperature["ES0 0"]
-
-#     return temperature_dummy
-
-# def create_energy_totals_dummy(pop_layout, energy_totals):
-#     """
-#     Function to add additional countries specified in pop_layout.index to energy_totals, these countries take the same values as Spain
-#     """
-#     # All countries in pop_layout get the same values as Spain
-#     for country in pop_layout.ct.unique():
-#         energy_totals.loc[country] = energy_totals.loc["ES"]
-
-#     return energy_totals
-
-
->>>>>>> a8987468
 def cycling_shift(df, steps=1):
     """
     Cyclic shift on index of pd.Series|pd.DataFrame by number of steps.
@@ -1206,7 +1072,34 @@
     return df
 
 
-<<<<<<< HEAD
+def override_component_attrs(directory):
+    """Tell PyPSA that links can have multiple outputs by
+    overriding the component_attrs. This can be done for
+    as many buses as you need with format busi for i = 2,3,4,5,....
+    See https://pypsa.org/doc/components.html#link-with-multiple-outputs-or-inputs
+
+    Parameters
+    ----------
+    directory : string
+        Folder where component attributes to override are stored
+        analogous to ``pypsa/component_attrs``, e.g. `links.csv`.
+
+    Returns
+    -------
+    Dictionary of overridden component attributes.
+    """
+
+    attrs = {k: v.copy() for k, v in component_attrs.items()}
+
+    for component, list_name in components.list_name.items():
+        fn = f"{directory}/{list_name}.csv"
+        if pathlib.Path(fn).is_file():
+            overrides = pd.read_csv(fn, index_col=0, na_values="n/a")
+            attrs[component] = overrides.combine_first(attrs[component])
+
+    return attrs
+
+
 def get_gadm_filename(country_code, file_prefix="gadm41_"):
     """
     Function to get three digits country code for GADM.
@@ -1250,80 +1143,12 @@
     update=False,
     out_logging=False,
 ):
-=======
-def override_component_attrs(directory):
-    """Tell PyPSA that links can have multiple outputs by
-    overriding the component_attrs. This can be done for
-    as many buses as you need with format busi for i = 2,3,4,5,....
-    See https://pypsa.org/doc/components.html#link-with-multiple-outputs-or-inputs
+    """
+    Download gpkg file from GADM for a given country code.
 
     Parameters
     ----------
-    directory : string
-        Folder where component attributes to override are stored
-        analogous to ``pypsa/component_attrs``, e.g. `links.csv`.
-
-    Returns
-    -------
-    Dictionary of overridden component attributes.
-    """
-
-    attrs = {k: v.copy() for k, v in component_attrs.items()}
-
-    for component, list_name in components.list_name.items():
-        fn = f"{directory}/{list_name}.csv"
-        if os.path.isfile(fn):
-            overrides = pd.read_csv(fn, index_col=0, na_values="n/a")
-            attrs[component] = overrides.combine_first(attrs[component])
-
-    return attrs
-
-
-def get_country(target, **keys):
-    """
-    Function to convert country codes using pycountry.
-
-    Parameters
-    ----------
-    target: str
-        Desired type of country code.
-        Examples:
-            - 'alpha_3' for 3-digit
-            - 'alpha_2' for 2-digit
-            - 'name' for full country name
-    keys: dict
-        Specification of the country name and reference system.
-        Examples:
-            - alpha_3="ZAF" for 3-digit
-            - alpha_2="ZA" for 2-digit
-            - name="South Africa" for full country name
-    Returns
-    -------
-    country code as requested in keys or np.nan, when country code is not recognized
-    Example of usage
-    -------
-    - Convert 2-digit code to 3-digit codes: get_country('alpha_3', alpha_2="ZA")
-    - Convert 3-digit code to 2-digit codes: get_country('alpha_2', alpha_3="ZAF")
-    - Convert 2-digit code to full name: get_country('name', alpha_2="ZA")
-    """
-    import pycountry as pyc
-
-    assert len(keys) == 1
-    try:
-        return getattr(pyc.countries.get(**keys), target)
-    except (KeyError, AttributeError):
-        return np.nan
-
-
-def download_GADM(country_code, update=False, out_logging=False):
->>>>>>> a8987468
-    """
-    Download gpkg file from GADM for a given country code.
-
-    Parameters
-    ----------
     country_code : str
-<<<<<<< HEAD
         2-digit country name of the downloaded files
     file_prefix : str
         file prefix string
@@ -1335,18 +1160,12 @@
         Update = true, forces re-download of files
     out_logging : bool
         out_logging = true, enables output logging
-=======
-        Two letter country codes of the downloaded files
-    update : bool
-        Update = true, forces re-download of files
->>>>>>> a8987468
 
     Returns
     -------
     gpkg file per country
     """
 
-<<<<<<< HEAD
     _logger = logging.getLogger(__name__)
 
     gadm_filename = get_gadm_filename(country_code, file_prefix)
@@ -1390,7 +1209,7 @@
     return gadm_input_file_gpkg, gadm_filename
 
 
-def get_gadm_layer_name(country_code, file_prefix, layer_id, code_layer):
+def get_gadm_layer_name(file_prefix, layer_id):
 
     if file_prefix == "gadm41_":
         return "ADM_ADM_" + str(layer_id)
@@ -1456,48 +1275,6 @@
     update=False,
     out_logging=False,
 ):
-=======
-    GADM_filename = f"gadm36_{two_2_three_digits_country(country_code)}"
-    GADM_url = f"https://biogeo.ucdavis.edu/data/gadm3.6/gpkg/{GADM_filename}_gpkg.zip"
-    _logger = logging.getLogger(__name__)
-    GADM_inputfile_zip = os.path.join(
-        os.getcwd(),
-        "data",
-        "raw",
-        "gadm",
-        GADM_filename,
-        GADM_filename + ".zip",
-    )  # Input filepath zip
-
-    GADM_inputfile_gpkg = os.path.join(
-        os.getcwd(),
-        "data",
-        "raw",
-        "gadm",
-        GADM_filename,
-        GADM_filename + ".gpkg",
-    )  # Input filepath gpkg
-
-    if not os.path.exists(GADM_inputfile_gpkg) or update is True:
-        if out_logging:
-            _logger.warning(
-                f"Stage 4/4: {GADM_filename} of country {two_digits_2_name_country(country_code)} does not exist, downloading to {GADM_inputfile_zip}"
-            )
-        #  create data/osm directory
-        os.makedirs(os.path.dirname(GADM_inputfile_zip), exist_ok=True)
-
-        with requests.get(GADM_url, stream=True) as r:
-            with open(GADM_inputfile_zip, "wb") as f:
-                shutil.copyfileobj(r.raw, f)
-
-        with zipfile.ZipFile(GADM_inputfile_zip, "r") as zip_ref:
-            zip_ref.extractall(os.path.dirname(GADM_inputfile_zip))
-
-    return GADM_inputfile_gpkg, GADM_filename
-
-
-def get_GADM_layer(country_list, layer_id, update=False, outlogging=False):
->>>>>>> a8987468
     """
     Function to retrieve a specific layer id of a geopackage for a selection of
     countries.
@@ -1510,7 +1287,6 @@
         Layer to consider in the format GID_{layer_id}.
         When the requested layer_id is greater than the last available layer, then the last layer is selected.
         When a negative value is requested, then, the last layer is requested
-<<<<<<< HEAD
     geo_crs: str
         General geographic projection
     file_prefix : str
@@ -1539,28 +1315,16 @@
             update,
             out_logging,
         )
-=======
-    """
-    # initialization of the list of geodataframes
-    geodf_list = []
-
-    for country_code in country_list:
-        # download file gpkg
-        file_gpkg, name_file = download_GADM(country_code, update, outlogging)
->>>>>>> a8987468
 
         # get layers of a geopackage
         list_layers = fiona.listlayers(file_gpkg)
 
         # get layer name
-<<<<<<< HEAD
         if layer_id < 0 or layer_id >= len(list_layers):
             # when layer id is negative or larger than the number of layers, select the last layer
             layer_id = len(list_layers) - 1
         code_layer = np.mod(layer_id, len(list_layers))
-        layer_name = get_gadm_layer_name(
-            country_code, file_prefix, layer_id, code_layer
-        )
+        layer_name = get_gadm_layer_name(file_prefix, layer_id)
 
         # read gpkg file
         geo_df_temp = gpd.read_file(
@@ -1596,42 +1360,12 @@
     geo_df_gadm.set_crs(geo_crs, inplace=True)
 
     return geo_df_gadm
-=======
-        if layer_id < 0 | layer_id >= len(list_layers):
-            # when layer id is negative or larger than the number of layers, select the last layer
-            layer_id = len(list_layers) - 1
-        code_layer = np.mod(layer_id, len(list_layers))
-        layer_name = (
-            f"gadm36_{two_2_three_digits_country(country_code).upper()}_{code_layer}"
-        )
-
-        # read gpkg file
-        geodf_temp = gpd.read_file(file_gpkg, layer=layer_name)
-
-        # convert country name representation of the main country (GID_0 column)
-        geodf_temp["GID_0"] = [
-            three_2_two_digits_country(twoD_c) for twoD_c in geodf_temp["GID_0"]
-        ]
-
-        # create a subindex column that is useful
-        # in the GADM processing of sub-national zones
-        geodf_temp["GADM_ID"] = geodf_temp[f"GID_{code_layer}"]
-
-        # concatenate geodataframes
-        geodf_list = pd.concat([geodf_list, geodf_temp])
-
-    geodf_GADM = gpd.GeoDataFrame(pd.concat(geodf_list, ignore_index=True))
-    geodf_GADM.set_crs(geodf_list[0].crs, inplace=True)
-
-    return geodf_GADM
->>>>>>> a8987468
 
 
 def locate_bus(
     coords,
     co,
     gadm_level,
-<<<<<<< HEAD
     geo_crs,
     file_prefix,
     gadm_url_prefix,
@@ -1641,11 +1375,6 @@
     update=False,
     out_logging=False,
     gadm_clustering=False,
-=======
-    path_to_gadm=None,
-    gadm_clustering=False,
-    col="name",
->>>>>>> a8987468
 ):
     """
     Function to locate the right node for a coordinate set input coords of
@@ -1657,7 +1386,6 @@
         dataseries with 2 rows x & y representing the longitude and latitude
     co: string (code for country where coords are MA Morocco)
         code of the countries where the coordinates are
-<<<<<<< HEAD
     gadm_level : int
         Layer to consider in the format GID_{layer_id}.
         When the requested layer_id is greater than the last available layer, then the last layer is selected.
@@ -1680,8 +1408,6 @@
         out_logging = true, enables output logging
     gadm_clustering : bool
         gadm_cluster = true, to enable clustering
-=======
->>>>>>> a8987468
     """
     col = "name"
     if not gadm_clustering:
@@ -1699,7 +1425,6 @@
                         lambda name: three_2_two_digits_country(name[:3]) + name[3:]
                     )
         else:
-<<<<<<< HEAD
             gdf = get_gadm_layer(
                 co,
                 gadm_level,
@@ -1711,9 +1436,6 @@
                 update,
                 out_logging,
             )
-=======
-            gdf = get_GADM_layer(co, gadm_level)
->>>>>>> a8987468
             col = "GID_{}".format(gadm_level)
 
         # gdf.set_index("GADM_ID", inplace=True)
@@ -1733,35 +1455,6 @@
         return gdf_co[gdf_co.geometry == min(gdf_co.geometry, key=(point.distance))][
             col
         ].item()  # looks for closest one shape=node
-
-
-<<<<<<< HEAD
-def override_component_attrs(directory):
-    """Tell PyPSA that links can have multiple outputs by
-    overriding the component_attrs. This can be done for
-    as many buses as you need with format busi for i = 2,3,4,5,....
-    See https://pypsa.org/doc/components.html#link-with-multiple-outputs-or-inputs
-
-    Parameters
-    ----------
-    directory : string
-        Folder where component attributes to override are stored
-        analogous to ``pypsa/component_attrs``, e.g. `links.csv`.
-
-    Returns
-    -------
-    Dictionary of overridden component attributes.
-    """
-
-    attrs = Dict({k: v.copy() for k, v in component_attrs.items()})
-
-    for component, list_name in components.list_name.items():
-        fn = f"{directory}/{list_name}.csv"
-        if pathlib.Path(fn).is_file():
-            overrides = pd.read_csv(fn, index_col=0, na_values="n/a")
-            attrs[component] = overrides.combine_first(attrs[component])
-
-    return attrs
 
 
 def get_conv_factors(sector):
@@ -1812,6 +1505,7 @@
         "natural gas liquids": 0.01228,
         "oil shale": 0.00247,
         "other bituminous coal": 0.005556,
+        "other kerosene": 0.01216,
         "paraffin waxes": 0.01117,
         "patent fuel": 0.00575,
         "peat": 0.00271,
@@ -1826,94 +1520,41 @@
     else:
         logger.info(f"No conversion factors available for sector {sector}")
         return np.nan
-=======
-def get_conv_factors(sector):
-    # Create a dictionary with all the conversion factors from ktons or m3 to TWh based on https://unstats.un.org/unsd/energy/balance/2014/05.pdf
-    if sector == "industry":
-        fuels_conv_toTWh = {
-            "Gas Oil/ Diesel Oil": 0.01194,
-            "Motor Gasoline": 0.01230,
-            "Kerosene-type Jet Fuel": 0.01225,
-            "Aviation gasoline": 0.01230,
-            "Biodiesel": 0.01022,
-            "Natural gas liquids": 0.01228,
-            "Biogasoline": 0.007444,
-            "Bitumen": 0.01117,
-            "Fuel oil": 0.01122,
-            "Liquefied petroleum gas (LPG)": 0.01313,
-            "Liquified Petroleum Gas (LPG)": 0.01313,
-            "Lubricants": 0.01117,
-            "Naphtha": 0.01236,
-            "Fuelwood": 0.00254,
-            "Charcoal": 0.00819,
-            "Patent fuel": 0.00575,
-            "Brown coal briquettes": 0.00575,
-            "Hard coal": 0.007167,
-            "Hrad coal": 0.007167,
-            "Other bituminous coal": 0.005556,
-            "Anthracite": 0.005,
-            "Peat": 0.00271,
-            "Peat products": 0.00271,
-            "Lignite": 0.003889,
-            "Brown coal": 0.003889,
-            "Sub-bituminous coal": 0.005555,
-            "Coke-oven coke": 0.0078334,
-            "Coke oven coke": 0.0078334,
-            "Coke Oven Coke": 0.0078334,
-            "Gasoline-type jet fuel": 0.01230,
-            "Conventional crude oil": 0.01175,
-            "Brown Coal Briquettes": 0.00575,
-            "Refinery Gas": 0.01375,
-            "Petroleum coke": 0.009028,
-            "Coking coal": 0.007833,
-            "Peat Products": 0.00271,
-            "Petroleum Coke": 0.009028,
-            "Additives and Oxygenates": 0.008333,
-            "Bagasse": 0.002144,
-            "Bio jet kerosene": 0.011111,
-            "Crude petroleum": 0.011750,
-            "Gas coke": 0.007326,
-            "Gas Coke": 0.007326,
-            "Refinery gas": 0.01375,
-            "Coal Tar": 0.007778,
-            "Paraffin waxes": 0.01117,
-            "Ethane": 0.01289,
-            "Oil shale": 0.00247,
-            "Other kerosene": 0.01216,
-        }
-    return fuels_conv_toTWh
->>>>>>> a8987468
 
 
 def aggregate_fuels(sector):
     gas_fuels = [
-<<<<<<< HEAD
         "blast furnace gas",
         "natural gas (including lng)",
-        "natural gas liquids",
     ]
 
     oil_fuels = [
-        "bitumen",
+        "additives and oxygenates" "aviation gasoline" "bitumen",
         "conventional crude oil",
         "crude petroleum",
         "ethane",
         "fuel oil",
         "gas oil/ diesel oil",
+        "gasoline-type jet fuel",
         "kerosene-type jet fuel",
         "liquefied petroleum gas (lpg)",
         "lubricants",
         "motor gasoline",
         "naphtha",
-        "patent fuel",
+        "natural gas liquids",
+        "other kerosene",
+        "paraffin waxes" "patent fuel",
         "petroleum coke",
         "refinery gas",
     ]
 
     coal_fuels = [
         "anthracite",
+        "blast furnace gas",
         "brown coal",
         "brown coal briquettes",
+        "coal coke",
+        "coal tar",
         "coke-oven coke",
         "coke-oven gas",
         "coking coal",
@@ -1921,9 +1562,12 @@
         "gasworks gas",
         "hard coal",
         "lignite",
+        "oil shale",
         "other bituminous coal",
+        "patent fuel",
         "peat",
         "peat products",
+        "recovered gases",
         "sub-bituminous coal",
     ]
 
@@ -1935,6 +1579,11 @@
         "biodiesel",
         "charcoal",
         "black liquor",
+        "bio jet kerosene",
+        "animal waste",
+        "industrial waste",
+        "municipal wastes",
+        "vegetal waste",
     ]
 
     electricity = ["electricity"]
@@ -1965,92 +1614,6 @@
 
 
 def safe_divide(numerator, denominator):
-=======
-        "Natural gas (including LNG)",  #
-        "Natural Gas (including LNG)",  #
-    ]
-
-    oil_fuels = [
-        "Motor Gasoline",  ##
-        "Liquefied petroleum gas (LPG)",  ##
-        "Liquified Petroleum Gas (LPG)",  ##
-        "Fuel oil",  ##
-        "Kerosene-type Jet Fuel",  ##
-        "Conventional crude oil",  #
-        "Crude petroleum",  ##
-        "Lubricants",
-        "Naphtha",  ##
-        "Gas Oil/ Diesel Oil",  ##
-        "Petroleum coke",  ##
-        "Petroleum Coke",  ##
-        "Ethane",  ##
-        "Bitumen",  ##
-        "Refinery gas",  ##
-        "Additives and Oxygenates",  #
-        "Refinery Gas",  ##
-        "Aviation gasoline",  ##
-        "Gasoline-type jet fuel",  ##
-        "Paraffin waxes",  ##
-        "Natural gas liquids",  #
-        "Other kerosene",
-    ]
-
-    biomass_fuels = [
-        "Bagasse",  #
-        "Fuelwood",  #
-        "Biogases",
-        "Biogasoline",  #
-        "Biodiesel",  #
-        "Charcoal",  #
-        "Black Liquor",  #
-        "Bio jet kerosene",  #
-        "Animal waste",  #
-        "Industrial Waste",  #
-        "Industrial waste",
-        "Municipal Wastes",  #
-        "Vegetal waste",
-    ]
-
-    coal_fuels = [
-        "Anthracite",
-        "Brown coal",  #
-        "Brown coal briquettes",  #
-        "Coke oven coke",
-        "Coke-oven coke",
-        "Coke Oven Coke",
-        "Coking coal",
-        "Hard coal",  #
-        "Hrad coal",  #
-        "Other bituminous coal",
-        "Sub-bituminous coal",
-        "Coking coal",
-        "Coke Oven Gas",  ##
-        "Gas Coke",
-        "Gasworks Gas",  ##
-        "Lignite",  #
-        "Peat",  #
-        "Peat products",
-        "Coal Tar",  ##
-        "Brown Coal Briquettes",  ##
-        "Gas coke",
-        "Peat Products",
-        "Oil shale",  #
-        "Oil Shale",  #
-        "Coal coke",  ##
-        "Patent fuel",  ##
-        "Blast Furnace Gas",  ##
-        "Recovered gases",  ##
-    ]
-
-    electricity = ["Electricity"]
-
-    heat = ["Heat", "Direct use of geothermal heat", "Direct use of solar thermal heat"]
-
-    return gas_fuels, oil_fuels, biomass_fuels, coal_fuels, heat, electricity
-
-
-def safe_divide(numerator, denominator, default_value=np.nan):
->>>>>>> a8987468
     """
     Safe division function that returns NaN when the denominator is zero.
     """
@@ -2060,12 +1623,8 @@
         logging.warning(
             f"Division by zero: {numerator} / {denominator}, returning NaN."
         )
-<<<<<<< HEAD
         return np.nan
 
 
 def normed(x):
-    return (x / x.sum()).fillna(0.0)
-=======
-        return np.nan
->>>>>>> a8987468
+    return (x / x.sum()).fillna(0.0)