# -*- coding: utf-8 -*-
# SPDX-FileCopyrightText:  PyPSA-Earth and PyPSA-Eur Authors
#
# SPDX-License-Identifier: AGPL-3.0-or-later

# -*- coding: utf-8 -*-

import calendar
import io
import logging
import os
import shutil
import subprocess
import sys
import time
import zipfile
from datetime import datetime, timedelta
from pathlib import Path

import country_converter as coco
import geopandas as gpd
import numpy as np
import pandas as pd
import requests
import yaml
from currency_converter import CurrencyConverter
from fake_useragent import UserAgent
from pypsa.components import component_attrs, components

logger = logging.getLogger(__name__)

currency_converter = CurrencyConverter(
    fallback_on_missing_rate=True,
    fallback_on_wrong_date=True,
)


# list of recognised nan values (NA and na excluded as may be confused with Namibia 2-letter country code)
NA_VALUES = ["NULL", "", "N/A", "NAN", "NaN", "nan", "Nan", "n/a", "null"]

REGION_COLS = ["geometry", "name", "x", "y", "country"]

# filename of the regions definition config file
REGIONS_CONFIG = "regions_definition_config.yaml"

# prefix when running pypsa-earth rules in different directories (if running in pypsa-earth as subworkflow)
BASE_DIR = os.path.abspath(os.path.join(os.path.dirname(__file__), os.pardir))

# absolute path to config.default.yaml
CONFIG_DEFAULT_PATH = os.path.join(BASE_DIR, "config.default.yaml")


def check_config_version(config, fp_config=CONFIG_DEFAULT_PATH):
    """
    Check that a version of the local config.yaml matches to the actual config
    version as defined in config.default.yaml.
    """

    # using snakemake capabilities to deal with yanl configs
    with open(fp_config, "r") as f:
        actual_config = yaml.safe_load(f)
    actual_config_version = actual_config.get("version")

    current_config_version = config.get("version")

    if actual_config_version != current_config_version:
        logger.error(
            f"The current version of 'config.yaml' doesn't match to the code version:\n\r"
            f" {current_config_version} provided, {actual_config_version} expected.\n\r"
            f"That can lead to weird errors during execution of the workflow.\n\r"
            f"Please update 'config.yaml' according to 'config.default.yaml' ."
        )


def handle_exception(exc_type, exc_value, exc_traceback):
    """
    Customise errors traceback.
    """
    tb = exc_traceback
    while tb.tb_next:
        tb = tb.tb_next
    flname = tb.tb_frame.f_globals.get("__file__")
    funcname = tb.tb_frame.f_code.co_name

    if issubclass(exc_type, KeyboardInterrupt):
        logger.error(
            "Manual interruption %r, function %r: %s",
            flname,
            funcname,
            exc_value,
        )
    else:
        logger.error(
            "An error happened in module %r, function %r: %s",
            flname,
            funcname,
            exc_value,
            exc_info=(exc_type, exc_value, exc_traceback),
        )


def copy_default_files():
    fn = Path(os.path.join(BASE_DIR, "config.yaml"))
    if not fn.exists():
        fn.write_text(
            "# Write down config entries differing from config.default.yaml\n\nrun: {}"
        )


def create_logger(logger_name, level=logging.INFO):
    """
    Create a logger for a module and adds a handler needed to capture in logs
    traceback from exceptions emerging during the workflow.
    """
    logger = logging.getLogger(logger_name)
    logger.setLevel(level)
    handler = logging.StreamHandler(stream=sys.stdout)
    logger.addHandler(handler)
    sys.excepthook = handle_exception
    return logger


def read_osm_config(*args):
    """
    Read values from the regions config file based on provided key arguments.

    Parameters
    ----------
    *args : str
        One or more key arguments corresponding to the values to retrieve
        from the config file. Typical arguments include "world_iso",
        "continent_regions", "iso_to_geofk_dict", and "osm_clean_columns".

    Returns
    -------
    tuple or str or dict
        If a single key is provided, returns the corresponding value from the
        regions config file. If multiple keys are provided, returns a tuple
        containing values corresponding to the provided keys.

    Examples
    --------
    >>> values = read_osm_config("key1", "key2")
    >>> print(values)
    ('value1', 'value2')

    >>> world_iso = read_osm_config("world_iso")
    >>> print(world_iso)
    {"Africa": {"DZ": "algeria", ...}, ...}
    """
    if "__file__" in globals():
        base_folder = os.path.dirname(__file__)
        if not os.path.exists(os.path.join(base_folder, "configs")):
            base_folder = os.path.dirname(base_folder)
    else:
        base_folder = os.getcwd()
    osm_config_path = os.path.join(base_folder, "configs", REGIONS_CONFIG)
    with open(osm_config_path, "r") as f:
        osm_config = yaml.safe_load(f)
    if len(args) == 0:
        return osm_config
    elif len(args) == 1:
        return osm_config[args[0]]
    else:
        return tuple([osm_config[a] for a in args])


def configure_logging(snakemake, skip_handlers=False):
    """
    Configure the basic behaviour for the logging module.

    Note: Must only be called once from the __main__ section of a script.

    The setup includes printing log messages to STDERR and to a log file defined
    by either (in priority order): snakemake.log.python, snakemake.log[0] or "logs/{rulename}.log".
    Additional keywords from logging.basicConfig are accepted via the snakemake configuration
    file under snakemake.config.logging.

    Parameters
    ----------
    snakemake : snakemake object
        Your snakemake object containing a snakemake.config and snakemake.log.
    skip_handlers : True | False (default)
        Do (not) skip the default handlers created for redirecting output to STDERR and file.
    """
    import logging

    kwargs = snakemake.config.get("logging", dict()).copy()
    kwargs.setdefault("level", "INFO")

    if skip_handlers is False:
        fallback_path = Path(__file__).parent.joinpath(
            "..", "logs", f"{snakemake.rule}.log"
        )
        logfile = snakemake.log.get(
            "python", snakemake.log[0] if snakemake.log else fallback_path
        )
        kwargs.update(
            {
                "handlers": [
                    # Prefer the "python" log, otherwise take the first log for each
                    # Snakemake rule
                    logging.FileHandler(logfile),
                    logging.StreamHandler(),
                ]
            }
        )
    logging.basicConfig(**kwargs, force=True)


def load_network(import_name=None, custom_components=None):
    """
    Helper for importing a pypsa.Network with additional custom components.

    Parameters
    ----------
    import_name : str
        As in pypsa.Network(import_name)
    custom_components : dict
        Dictionary listing custom components.
        For using ``snakemake.params.override_components"]``
        in ``config.yaml`` define:

        .. code:: yaml

            override_components:
                ShadowPrice:
                    component: ["shadow_prices","Shadow price for a global constraint.",np.nan]
                    attributes:
                    name: ["string","n/a","n/a","Unique name","Input (required)"]
                    value: ["float","n/a",0.,"shadow value","Output"]

    Returns
    -------
    pypsa.Network
    """
    import pypsa
    from pypsa.descriptors import Dict

    override_components = None
    override_component_attrs = None

    if custom_components is not None:
        override_components = pypsa.components.components.copy()
        override_component_attrs = Dict(
            {k: v.copy() for k, v in pypsa.components.component_attrs.items()}
        )
        for k, v in custom_components.items():
            override_components.loc[k] = v["component"]
            override_component_attrs[k] = pd.DataFrame(
                columns=["type", "unit", "default", "description", "status"]
            )
            for attr, val in v["attributes"].items():
                override_component_attrs[k].loc[attr] = val

    return pypsa.Network(
        import_name=import_name,
        override_components=override_components,
        override_component_attrs=override_component_attrs,
    )


def pdbcast(v, h):
    return pd.DataFrame(
        v.values.reshape((-1, 1)) * h.values, index=v.index, columns=h.index
    )


def load_network_for_plots(
    fn, tech_costs, cost_config, elec_config, combine_hydro_ps=True
):
    import pypsa
    from add_electricity import load_costs, update_transmission_costs

    n = pypsa.Network(fn)

    n.loads["carrier"] = n.loads.bus.map(n.buses.carrier) + " load"
    n.stores["carrier"] = n.stores.bus.map(n.buses.carrier)

    n.links["carrier"] = (
        n.links.bus0.map(n.buses.carrier) + "-" + n.links.bus1.map(n.buses.carrier)
    )
    n.lines["carrier"] = "AC line"
    n.transformers["carrier"] = "AC transformer"

    n.lines["s_nom"] = n.lines["s_nom_min"]
    n.links["p_nom"] = n.links["p_nom_min"]

    if combine_hydro_ps:
        n.storage_units.loc[
            n.storage_units.carrier.isin({"PHS", "hydro"}), "carrier"
        ] = "hydro+PHS"

    # if the carrier was not set on the heat storage units
    # bus_carrier = n.storage_units.bus.map(n.buses.carrier)
    # n.storage_units.loc[bus_carrier == "heat","carrier"] = "water tanks"

    Nyears = n.snapshot_weightings.objective.sum() / 8760.0
    costs = load_costs(tech_costs, cost_config, elec_config, Nyears)
    update_transmission_costs(n, costs)

    return n


def update_p_nom_max(n):
    # if extendable carriers (solar/onwind/...) have capacity >= 0,
    # e.g. existing assets from the OPSD project are included to the network,
    # the installed capacity might exceed the expansion limit.
    # Hence, we update the assumptions.

    n.generators.p_nom_max = n.generators[["p_nom_min", "p_nom_max"]].max(1)


def aggregate_p_nom(n):
    return pd.concat(
        [
            n.generators.groupby("carrier").p_nom_opt.sum(),
            n.storage_units.groupby("carrier").p_nom_opt.sum(),
            n.links.groupby("carrier").p_nom_opt.sum(),
            n.loads_t.p.groupby(n.loads.carrier, axis=1).sum().mean(),
        ]
    )


def aggregate_p(n):
    return pd.concat(
        [
            n.generators_t.p.sum().groupby(n.generators.carrier).sum(),
            n.storage_units_t.p.sum().groupby(n.storage_units.carrier).sum(),
            n.stores_t.p.sum().groupby(n.stores.carrier).sum(),
            -n.loads_t.p.sum().groupby(n.loads.carrier).sum(),
        ]
    )


def aggregate_e_nom(n):
    return pd.concat(
        [
            (n.storage_units["p_nom_opt"] * n.storage_units["max_hours"])
            .groupby(n.storage_units["carrier"])
            .sum(),
            n.stores["e_nom_opt"].groupby(n.stores.carrier).sum(),
        ]
    )


def aggregate_p_curtailed(n):
    return pd.concat(
        [
            (
                (
                    n.generators_t.p_max_pu.sum().multiply(n.generators.p_nom_opt)
                    - n.generators_t.p.sum()
                )
                .groupby(n.generators.carrier)
                .sum()
            ),
            (
                (n.storage_units_t.inflow.sum() - n.storage_units_t.p.sum())
                .groupby(n.storage_units.carrier)
                .sum()
            ),
        ]
    )


def aggregate_costs(n, flatten=False, opts=None, existing_only=False):
    components = dict(
        Link=("p_nom", "p0"),
        Generator=("p_nom", "p"),
        StorageUnit=("p_nom", "p"),
        Store=("e_nom", "p"),
        Line=("s_nom", None),
        Transformer=("s_nom", None),
    )

    costs = {}
    for c, (p_nom, p_attr) in zip(
        n.iterate_components(components.keys(), skip_empty=False), components.values()
    ):
        if c.df.empty:
            continue
        if not existing_only:
            p_nom += "_opt"
        costs[(c.list_name, "capital")] = (
            (c.df[p_nom] * c.df.capital_cost).groupby(c.df.carrier).sum()
        )
        if p_attr is not None:
            p = c.pnl[p_attr].sum()
            if c.name == "StorageUnit":
                p = p.loc[p > 0]
            costs[(c.list_name, "marginal")] = (
                (p * c.df.marginal_cost).groupby(c.df.carrier).sum()
            )
    costs = pd.concat(costs)

    if flatten:
        assert opts is not None
        conv_techs = opts["conv_techs"]

        costs = costs.reset_index(level=0, drop=True)
        costs = costs["capital"].add(
            costs["marginal"].rename({t: t + " marginal" for t in conv_techs}),
            fill_value=0.0,
        )

    return costs


def progress_retrieve(
    url, file, data=None, headers=None, disable_progress=False, roundto=1.0
):
    """
    Function to download data from a url with a progress bar progress in
    retrieving data.

    Parameters
    ----------
    url : str
        Url to download data from
    file : str
        File where to save the output
    data : dict
        Data for the request (default None), when not none Post method is used
    disable_progress : bool
        When true, no progress bar is shown
    roundto : float
        (default 0) Precision used to report the progress
        e.g. 0.1 stands for 88.1, 10 stands for 90, 80
    """
    import urllib

    from tqdm import tqdm

    pbar = tqdm(total=100, disable=disable_progress)

    def dlProgress(count, blockSize, totalSize, roundto=roundto):
        pbar.n = round(count * blockSize * 100 / totalSize / roundto) * roundto
        pbar.refresh()

    if data is not None:
        data = urllib.parse.urlencode(data).encode()

    if headers:
        req = urllib.request.Request(url, headers=headers)
        with urllib.request.urlopen(req) as response:
            with open(file, "wb") as f:
                f.write(response.read())

    else:
        urllib.request.urlretrieve(url, file, reporthook=dlProgress, data=data)


def content_retrieve(url, data=None, headers=None, max_retries=3, backoff_factor=0.3):
    """
    Retrieve the content of a url with improved robustness.

    This function uses a more robust approach to handle permission issues
    and avoid being blocked by the server. It implements exponential backoff
    for retries and rotates user agents.

    Parameters
    ----------
    url : str
        URL to retrieve the content from
    data : dict, optional
        Data for the request, by default None
    headers : dict, optional
        Headers for the request, defaults to a fake user agent
        If no headers are wanted at all, pass an empty dict.
    max_retries : int, optional
        Maximum number of retries, by default 3
    backoff_factor : float, optional
        Factor to apply between attempts, by default 0.3
    """
    if headers is None:
        ua = UserAgent()
        headers = {
            "User-Agent": ua.random,
            "Upgrade-Insecure-Requests": "1",
            "Accept": "text/html,application/xhtml+xml,application/xml;q=0.9,image/webp,*/*;q=0.8",
            "Accept-Language": "en-US,en;q=0.5",
            "Accept-Encoding": "gzip, deflate, br",
            "DNT": "1",
            "Connection": "keep-alive",
            "Referer": "https://www.google.com/",
        }

    session = requests.Session()

    for i in range(max_retries):
        try:
            response = session.get(url, headers=headers, data=data)
            response.raise_for_status()
            return io.BytesIO(response.content)
        except (
            requests.exceptions.RequestException,
            requests.exceptions.HTTPError,
        ) as e:
            if i == max_retries - 1:  # last attempt
                raise
            else:
                # Exponential backoff
                wait_time = backoff_factor * (2**i) + np.random.uniform(0, 0.1)
                time.sleep(wait_time)

                # Rotate user agent for next attempt
                headers["User-Agent"] = UserAgent().random

    raise Exception("Max retries exceeded")


def get_aggregation_strategies(aggregation_strategies):
    """
    Default aggregation strategies that cannot be defined in .yaml format must
    be specified within the function, otherwise (when defaults are passed in
    the function's definition) they get lost when custom values are specified
    in the config.
    """
    import numpy as np

    # to handle the new version of PyPSA.
    try:
        from pypsa.clustering.spatial import _make_consense
    except Exception:
        # TODO: remove after new release and update minimum pypsa version
        from pypsa.clustering.spatial import _make_consense

    bus_strategies = dict(country=_make_consense("Bus", "country"))
    bus_strategies.update(aggregation_strategies.get("buses", {}))

    generator_strategies = {"build_year": lambda x: 0, "lifetime": lambda x: np.inf}
    generator_strategies.update(aggregation_strategies.get("generators", {}))

    return bus_strategies, generator_strategies


def mock_snakemake(
    rulename, root_dir=None, submodule_dir=None, configfile=None, **wildcards
):
    """
    This function is expected to be executed from the "scripts"-directory of "
    the snakemake project. It returns a snakemake.script.Snakemake object,
    based on the Snakefile.

    If a rule has wildcards, you have to specify them in **wildcards**.

    Parameters
    ----------
    rulename: str
        name of the rule for which the snakemake object should be generated
    configfile: str
        path to config file to be used in mock_snakemake
    wildcards:
        keyword arguments fixing the wildcards. Only necessary if wildcards are
        needed.
    """
    import os

    import snakemake as sm
    from pypsa.descriptors import Dict
    from snakemake.script import Snakemake

    script_dir = Path(__file__).parent.resolve()
    if root_dir is None:
        root_dir = script_dir.parent
    else:
        root_dir = Path(root_dir).resolve()

    user_in_script_dir = Path.cwd().resolve() == script_dir
    if str(submodule_dir) in __file__:
        # the submodule_dir path is only need to locate the project dir
        os.chdir(Path(__file__[: __file__.find(str(submodule_dir))]))
    elif user_in_script_dir:
        os.chdir(root_dir)
    elif Path.cwd().resolve() != root_dir:
        raise RuntimeError(
            "mock_snakemake has to be run from the repository root"
            f" {root_dir} or scripts directory {script_dir}"
        )
    try:
        for p in sm.SNAKEFILE_CHOICES:
            if os.path.exists(p):
                snakefile = p
                break

        if isinstance(configfile, str):
            with open(configfile, "r") as file:
                configfile = yaml.safe_load(file)

        workflow = sm.Workflow(
            snakefile,
            overwrite_configfiles=[],
            rerun_triggers=[],
            overwrite_config=configfile,
        )
        workflow.include(snakefile)
        workflow.global_resources = {}
        try:
            rule = workflow.get_rule(rulename)
        except Exception as exception:
            print(
                exception,
                f"The {rulename} might be a conditional rule in the Snakefile.\n"
                f"Did you enable {rulename} in the config?",
            )
            raise
        dag = sm.dag.DAG(workflow, rules=[rule])
        wc = Dict(wildcards)
        job = sm.jobs.Job(rule, dag, wc)

        def make_accessable(*ios):
            for io in ios:
                for i in range(len(io)):
                    io[i] = os.path.abspath(io[i])

        make_accessable(job.input, job.output, job.log)
        snakemake = Snakemake(
            job.input,
            job.output,
            job.params,
            job.wildcards,
            job.threads,
            job.resources,
            job.log,
            job.dag.workflow.config,
            job.rule.name,
            None,
        )
        snakemake.benchmark = job.benchmark

        # create log and output dir if not existent
        for path in list(snakemake.log) + list(snakemake.output):
            Path(path).parent.mkdir(parents=True, exist_ok=True)

    finally:
        if user_in_script_dir:
            os.chdir(script_dir)
    return snakemake


def two_2_three_digits_country(two_code_country):
    """
    Convert 2-digit to 3-digit country code:

    Parameters
    ----------
    two_code_country: str
        2-digit country name

    Returns
    ----------
    three_code_country: str
        3-digit country name
    """
    if two_code_country == "SN-GM":
        return f"{two_2_three_digits_country('SN')}-{two_2_three_digits_country('GM')}"

    three_code_country = coco.convert(two_code_country, to="ISO3")
    return three_code_country


def three_2_two_digits_country(three_code_country):
    """
    Convert 3-digit to 2-digit country code:

    Parameters
    ----------
    three_code_country: str
        3-digit country name

    Returns
    ----------
    two_code_country: str
        2-digit country name
    """
    if three_code_country == "SEN-GMB":
        return f"{three_2_two_digits_country('SN')}-{three_2_two_digits_country('GM')}"

    two_code_country = coco.convert(three_code_country, to="ISO2")
    return two_code_country


def two_digits_2_name_country(two_code_country, nocomma=False, remove_start_words=[]):
    """
    Convert 2-digit country code to full name country:

    Parameters
    ----------
    two_code_country: str
        2-digit country name
    nocomma: bool (optional, default False)
        When true, country names with comma are extended to remove the comma.
        Example CD -> Congo, The Democratic Republic of -> The Democratic Republic of Congo
    remove_start_words: list (optional, default empty)
        When a sentence starts with any of the provided words, the beginning is removed.
        e.g. The Democratic Republic of Congo -> Democratic Republic of Congo (remove_start_words=["The"])

    Returns
    ----------
    full_name: str
        full country name
    """
    if two_code_country == "SN-GM":
        return f"{two_digits_2_name_country('SN')}-{two_digits_2_name_country('GM')}"

    full_name = coco.convert(two_code_country, to="name_short")

    if nocomma:
        # separate list by delim
        splits = full_name.split(", ")

        # reverse the order
        splits.reverse()

        # return the merged string
        full_name = " ".join(splits)

    # when list is non empty
    if remove_start_words:
        # loop over every provided word
        for word in remove_start_words:
            # when the full_name starts with the desired word, then remove it
            if full_name.startswith(word):
                full_name = full_name.replace(word, "", 1)

    return full_name


def country_name_2_two_digits(country_name):
    """
    Convert full country name to 2-digit country code.

    Parameters
    ----------
    country_name: str
        country name

    Returns
    ----------
    two_code_country: str
        2-digit country name
    """
    if (
        country_name
        == f"{two_digits_2_name_country('SN')}-{two_digits_2_name_country('GM')}"
    ):
        return "SN-GM"

    full_name = coco.convert(country_name, to="ISO2")
    return full_name


def read_csv_nafix(file, **kwargs):
    "Function to open a csv as pandas file and standardize the na value"
    if "keep_default_na" not in kwargs:
        kwargs["keep_default_na"] = False
    if "na_values" not in kwargs:
        kwargs["na_values"] = NA_VALUES

    if os.stat(file).st_size > 0:
        return pd.read_csv(file, **kwargs)
    else:
        return pd.DataFrame()


def to_csv_nafix(df, path, **kwargs):
    if "na_rep" in kwargs:
        del kwargs["na_rep"]
    # if len(df) > 0:
    if not df.empty or not df.columns.empty:
        return df.to_csv(path, **kwargs, na_rep=NA_VALUES[0])
    else:
        with open(path, "w") as fp:
            pass


def save_to_geojson(df, fn):
    if os.path.exists(fn):
        os.unlink(fn)  # remove file if it exists

    # save file if the (Geo)DataFrame is non-empty
    if df.empty:
        # create empty file to avoid issues with snakemake
        with open(fn, "w") as fp:
            pass
    else:
        # save file
        df.to_file(fn, driver="GeoJSON")


def read_geojson(fn, cols=[], dtype=None, crs="EPSG:4326"):
    """
    Function to read a geojson file fn. When the file is empty, then an empty
    GeoDataFrame is returned having columns cols, the specified crs and the
    columns specified by the dtype dictionary it not none.

    Parameters:
    ------------
    fn : str
        Path to the file to read
    cols : list
        List of columns of the GeoDataFrame
    dtype : dict
        Dictionary of the type of the object by column
    crs : str
        CRS of the GeoDataFrame
    """
    # if the file is non-zero, read the geodataframe and return it
    if os.path.getsize(fn) > 0:
        return gpd.read_file(fn)
    else:
        # else return an empty GeoDataFrame
        df = gpd.GeoDataFrame(columns=cols, geometry=[], crs=crs)
        if isinstance(dtype, dict):
            for k, v in dtype.items():
                df[k] = df[k].astype(v)
        return df


def create_country_list(input, iso_coding=True):
    """
    Create a country list for defined regions..

    Parameters
    ----------
    input : str
        Any two-letter country name, regional name, or continent given in the regions config file.
        Country name duplications won't distort the result.
        Examples are:
        ["NG","ZA"], downloading osm data for Nigeria and South Africa
        ["africa"], downloading data for Africa
        ["NAR"], downloading data for the North African Power Pool
        ["TEST"], downloading data for a customized test set.
        ["NG","ZA","NG"], won't distort result.

    Returns
    -------
    full_codes_list : list
        Example ["NG","ZA"]
    """
    import logging

    _logger = logging.getLogger(__name__)
    _logger.setLevel(logging.INFO)

    def filter_codes(c_list, iso_coding=True):
        """
        Filter list according to the specified coding.

        When iso code are implemented (iso_coding=True), then remove the
        geofabrik-specific ones. When geofabrik codes are
        selected(iso_coding=False), ignore iso-specific names.
        """
        if (
            iso_coding
        ):  # if country lists are in iso coding, then check if they are 2-string
            # 2-code countries
            ret_list = [c for c in c_list if len(c) == 2]

            # check if elements have been removed and return a working if so
            if len(ret_list) < len(c_list):
                _logger.warning(
                    "Specified country list contains the following non-iso codes: "
                    + ", ".join(list(set(c_list) - set(ret_list)))
                )

            return ret_list
        else:
            return c_list  # [c for c in c_list if c not in iso_to_geofk_dict]

    full_codes_list = []

    world_iso, continent_regions = read_osm_config("world_iso", "continent_regions")

    for value1 in input:
        codes_list = []
        # extract countries in world
        if value1 == "Earth":
            for continent in world_iso.keys():
                codes_list.extend(list(world_iso[continent]))

        # extract countries in continent
        elif value1 in world_iso.keys():
            codes_list = list(world_iso[value1])

        # extract countries in regions
        elif value1 in continent_regions.keys():
            codes_list = continent_regions[value1]

        # extract countries
        else:
            codes_list.extend([value1])

        # create a list with all countries
        full_codes_list.extend(codes_list)

    # Removing duplicates and filter outputs by coding
    full_codes_list = filter_codes(list(set(full_codes_list)), iso_coding=iso_coding)

    return full_codes_list


def get_last_commit_message(path):
    """
    Function to get the last PyPSA-Earth Git commit message.

    Returns
    -------
    result : string
    """
    _logger = logging.getLogger(__name__)
    last_commit_message = None
    backup_cwd = os.getcwd()
    try:
        os.chdir(path)
        last_commit_message = (
            subprocess.check_output(
                ["git", "log", "-n", "1", "--pretty=format:%H %s"],
                stderr=subprocess.STDOUT,
            )
            .decode()
            .strip()
        )
    except subprocess.CalledProcessError as e:
        _logger.warning(f"Error executing Git: {e}")

    os.chdir(backup_cwd)
    return last_commit_message


# PYPSA-EARTH-SEC
def annuity(n, r):
    """
    Calculate the annuity factor for an asset with lifetime n years and.

    discount rate of r, e.g. annuity(20, 0.05) * 20 = 1.6
    """

    if isinstance(r, pd.Series):
        return pd.Series(1 / n, index=r.index).where(
            r == 0, r / (1.0 - 1.0 / (1.0 + r) ** n)
        )
    elif r > 0:
        return r / (1.0 - 1.0 / (1.0 + r) ** n)
    else:
        return 1 / n


def get_yearly_currency_exchange_average(
    initial_currency: str,
    output_currency: str,
    year: int,
    default_exchange_rate: float = None,
):
    today = datetime.today()
    effective_year = min(
        year, today.year
    )  # for future years, use the value corresponding to the latest available year

    if calendar.isleap(effective_year):
        days_per_year = 366
    else:
        days_per_year = 365

    rates = []
    initial_date = datetime(effective_year, 1, 1)

    for day_index in range(days_per_year):
        date_to_use = initial_date + timedelta(days=day_index)
        try:
            rate = currency_converter.convert(
                1, initial_currency, output_currency, date_to_use
            )
            rates.append(rate)
        except Exception:
            continue

    if rates:
        avg_rate = sum(rates) / len(rates)
        return avg_rate

    if default_exchange_rate is not None:
        logger.warning(
            f"No exchange rates found for {initial_currency}->{output_currency} in {effective_year}. Using default {default_exchange_rate}."
        )
        return default_exchange_rate

    raise RuntimeError(
        f"No exchange rate data found for {initial_currency}->{output_currency} in {effective_year}, and no default rate provided."
    )


def convert_currency_and_unit(
    cost_dataframe, output_currency: str, default_exchange_rate: float = None
):
    currency_list = currency_converter.currencies
    cost_dataframe["value"] = cost_dataframe.apply(
        lambda x: (
            x["value"]
            * get_yearly_currency_exchange_average(
                x["unit"][0:3],
                output_currency,
                int(x["currency_year"]),
                default_exchange_rate,
            )
            if x["unit"][0:3] in currency_list
            else x["value"]
        ),
        axis=1,
    )
    cost_dataframe["unit"] = cost_dataframe.apply(
        lambda x: (
            x["unit"].replace(x["unit"][0:3], output_currency)
            if x["unit"][0:3] in currency_list
            else x["unit"]
        ),
        axis=1,
    )
    return cost_dataframe


def prepare_costs(
    cost_file: str,
<<<<<<< HEAD
    config: dict,
=======
>>>>>>> fc153fe8
    output_currency: str,
    fill_values: dict,
    Nyears: float | int = 1,
    default_exchange_rate: float = None,
):
    # set all asset costs and other parameters
    costs = pd.read_csv(cost_file, index_col=[0, 1]).sort_index()

    # correct units to MW
    costs.loc[costs.unit.str.contains("/kW"), "value"] *= 1e3
    if default_exchange_rate is not None:
        logger.warning(
            f"Using default exchange rate {default_exchange_rate} instead of actual rates for currency conversion to {output_currency}."
        )

    modified_costs = convert_currency_and_unit(
        costs, output_currency, default_exchange_rate
    )
<<<<<<< HEAD

    # apply filter on financial_case and scenario, if they are contained in the cost dataframe
    wished_cost_scenario = config["cost_scenario"]
    wished_financial_case = config["financial_case"]
    for col in ["scenario", "financial_case"]:
        if col in costs.columns:
            costs[col] = costs[col].replace("", pd.NA)

    if "scenario" in costs.columns:
        scenario_by_group = config.get("cost_scenario_by_technology_group", {})

        # Define technology groups
        technology_groups = {
            "electricity": [
                "solar",
                "onwind",
                "offwind",
                "csp-tower",
                "hydro",
                "ror",
                "PHS",
                "nuclear",
                "CCGT",
                "OCGT", # NOTE: currently different cost scenarios are not available
                "coal",
                "oil",  # NOTE: currently different cost scenarios are not available
                "geothermal",
                "biomass",
                "solar-utility",
                "battery storage",
            ],
            "H2_electrolysis": [
                "Alkaline electrolyzer large size",
                "Alkaline electrolyzer medium size",
                "Alkaline electrolyzer small size"
                "PEM electrolyzer small size",
                "SOEC",
            ],
            "dac": ["direct air capture"],
        }

        tech_to_group = {
            tech: group for group, techs in technology_groups.items() for tech in techs
        }

        costs = costs.reset_index()

        costs["group"] = costs["technology"].map(tech_to_group)

        def get_target_scenario(row):
            return scenario_by_group.get(row["group"], wished_cost_scenario)

        target_scenario = costs.apply(get_target_scenario, axis=1)

        # Filter by scenario
        costs = costs[
            costs["scenario"].str.casefold().eq(target_scenario.str.casefold())
            | costs["scenario"].isnull()
        ]

    costs = costs.set_index(["technology", "parameter"]).sort_index()
    
    if "financial_case" in costs.columns:
        costs = costs[
            (costs["financial_case"].str.casefold() == wished_financial_case.casefold())
            | (costs["financial_case"].isnull())
        ]

    modified_costs = convert_currency_and_unit(costs, output_currency)
=======

    # TODO: revise costs filtering
    modified_costs = modified_costs[modified_costs.scenario.isin(["Moderate", np.nan])]
    modified_costs = modified_costs[
        modified_costs.financial_case.isin(["Market", np.nan])
    ]
>>>>>>> fc153fe8

    # min_count=1 is important to generate NaNs which are then filled by fillna
    modified_costs = (
        modified_costs.loc[:, "value"]
        .unstack(level=1)
        .groupby("technology")
        .sum(min_count=1)
    )
    modified_costs = modified_costs.fillna(fill_values)

    def annuity_factor(v):
        return annuity(v["lifetime"], v["discount rate"]) + v["FOM"] / 100

    modified_costs["fixed"] = [
        annuity_factor(v) * v["investment"] * Nyears
        for i, v in modified_costs.iterrows()
    ]

    return modified_costs


def create_network_topology(
    n, prefix, like="ac", connector=" <-> ", bidirectional=True
):
    """
    Create a network topology like the power transmission network.

    Parameters
    ----------
    n : pypsa.Network
    prefix : str
    connector : str
    bidirectional : bool, default True
        True: one link for each connection
        False: one link for each connection and direction (back and forth)

    Returns
    -------
    pd.DataFrame with columns bus0, bus1 and length
    """

    ln_attrs = ["bus0", "bus1", "length"]
    lk_attrs = ["bus0", "bus1", "length", "underwater_fraction"]

    # TODO: temporary fix for when underwater_fraction is not found
    if "underwater_fraction" not in n.links.columns:
        if n.links.empty:
            n.links["underwater_fraction"] = None
        else:
            n.links["underwater_fraction"] = 0.0

    candidates = pd.concat(
        [n.lines[ln_attrs], n.links.loc[n.links.carrier == "DC", lk_attrs]]
    ).fillna(0)

    positive_order = candidates.bus0 < candidates.bus1
    candidates_p = candidates[positive_order]
    swap_buses = {"bus0": "bus1", "bus1": "bus0"}
    candidates_n = candidates[~positive_order].rename(columns=swap_buses)
    candidates = pd.concat([candidates_p, candidates_n])

    def make_index(c):
        return prefix + c.bus0 + connector + c.bus1

    topo = candidates.groupby(["bus0", "bus1"], as_index=False).mean()
    topo.index = topo.apply(make_index, axis=1)

    if not bidirectional:
        topo_reverse = topo.copy()
        topo_reverse.rename(columns=swap_buses, inplace=True)
        topo_reverse.index = topo_reverse.apply(make_index, axis=1)
        topo = pd.concat([topo, topo_reverse])

    return topo


def create_dummy_data(n, sector, carriers):
    ind = n.buses_t.p.index
    ind = n.buses.index[n.buses.carrier == "AC"]

    if sector == "industry":
        col = [
            "electricity",
            "coal",
            "coke",
            "solid biomass",
            "methane",
            "hydrogen",
            "low-temperature heat",
            "naphtha",
            "process emission",
            "process emission from feedstock",
            "current electricity",
        ]
    else:
        raise Exception("sector not found")
    data = (
        np.random.randint(10, 500, size=(len(ind), len(col))) * 1000 * 1
    )  # TODO change 1 with temp. resolution

    return pd.DataFrame(data, index=ind, columns=col)


# def create_transport_data_dummy(pop_layout,
#                                 transport_data,
#                                 cars=4000000,
#                                 average_fuel_efficiency=0.7):

#     for country in pop_layout.ct.unique():

#         country_data = pd.DataFrame(
#             data=[[cars, average_fuel_efficiency]],
#             columns=transport_data.columns,
#             index=[country],
#         )
#         transport_data = pd.concat([transport_data, country_data], axis=0)

#     transport_data_dummy = transport_data

#     return transport_data_dummy

# def create_temperature_dummy(pop_layout, temperature):

#     temperature_dummy = pd.DataFrame(index=temperature.index)

#     for index in pop_layout.index:
#         temperature_dummy[index] = temperature["ES0 0"]

#     return temperature_dummy

# def create_energy_totals_dummy(pop_layout, energy_totals):
#     """
#     Function to add additional countries specified in pop_layout.index to energy_totals, these countries take the same values as Spain
#     """
#     # All countries in pop_layout get the same values as Spain
#     for country in pop_layout.ct.unique():
#         energy_totals.loc[country] = energy_totals.loc["ES"]

#     return energy_totals


def cycling_shift(df, steps=1):
    """
    Cyclic shift on index of pd.Series|pd.DataFrame by number of steps.
    """
    df = df.copy()
    new_index = np.roll(df.index, steps)
    df.values[:] = df.reindex(index=new_index).values
    return df


def override_component_attrs(directory):
    """Tell PyPSA that links can have multiple outputs by
    overriding the component_attrs. This can be done for
    as many buses as you need with format busi for i = 2,3,4,5,....
    See https://pypsa.org/doc/components.html#link-with-multiple-outputs-or-inputs

    Parameters
    ----------
    directory : string
        Folder where component attributes to override are stored
        analogous to ``pypsa/component_attrs``, e.g. `links.csv`.

    Returns
    -------
    Dictionary of overridden component attributes.
    """

    attrs = {k: v.copy() for k, v in component_attrs.items()}

    for component, list_name in components.list_name.items():
        fn = f"{directory}/{list_name}.csv"
        if os.path.isfile(fn):
            overrides = pd.read_csv(fn, index_col=0, na_values="n/a")
            attrs[component] = overrides.combine_first(attrs[component])

    return attrs


def get_country(target, **keys):
    """
    Function to convert country codes using pycountry.

    Parameters
    ----------
    target: str
        Desired type of country code.
        Examples:
        - 'alpha_3' for 3-digit
        - 'alpha_2' for 2-digit
        - 'name' for full country name
    keys: dict
        Specification of the country name and reference system.
        Examples:
        - alpha_3="ZAF" for 3-digit
        - alpha_2="ZA" for 2-digit
        - name="South Africa" for full country name

    Returns
    -------
    country code as requested in keys or np.nan, when country code is not recognized

    Example of usage
    -------
    - Convert 2-digit code to 3-digit codes: get_country('alpha_3', alpha_2="ZA")
    - Convert 3-digit code to 2-digit codes: get_country('alpha_2', alpha_3="ZAF")
    - Convert 2-digit code to full name: get_country('name', alpha_2="ZA")
    """
    import pycountry as pyc

    assert len(keys) == 1
    try:
        return getattr(pyc.countries.get(**keys), target)
    except (KeyError, AttributeError):
        return np.nan


def download_GADM(country_code, update=False, out_logging=False):
    """
    Download gpkg file from GADM for a given country code.

    Parameters
    ----------
    country_code : str
        Two letter country codes of the downloaded files
    update : bool
        Update = true, forces re-download of files

    Returns
    -------
    gpkg file per country
    """

    GADM_filename = f"gadm36_{two_2_three_digits_country(country_code)}"
    GADM_url = f"https://biogeo.ucdavis.edu/data/gadm3.6/gpkg/{GADM_filename}_gpkg.zip"
    _logger = logging.getLogger(__name__)
    GADM_inputfile_zip = os.path.join(
        os.getcwd(),
        "data",
        "raw",
        "gadm",
        GADM_filename,
        GADM_filename + ".zip",
    )  # Input filepath zip

    GADM_inputfile_gpkg = os.path.join(
        os.getcwd(),
        "data",
        "raw",
        "gadm",
        GADM_filename,
        GADM_filename + ".gpkg",
    )  # Input filepath gpkg

    if not os.path.exists(GADM_inputfile_gpkg) or update is True:
        if out_logging:
            _logger.warning(
                f"Stage 4/4: {GADM_filename} of country {two_digits_2_name_country(country_code)} does not exist, downloading to {GADM_inputfile_zip}"
            )
        #  create data/osm directory
        os.makedirs(os.path.dirname(GADM_inputfile_zip), exist_ok=True)

        with requests.get(GADM_url, stream=True) as r:
            with open(GADM_inputfile_zip, "wb") as f:
                shutil.copyfileobj(r.raw, f)

        with zipfile.ZipFile(GADM_inputfile_zip, "r") as zip_ref:
            zip_ref.extractall(os.path.dirname(GADM_inputfile_zip))

    return GADM_inputfile_gpkg, GADM_filename


def get_GADM_layer(country_list, layer_id, update=False, outlogging=False):
    """
    Function to retrieve a specific layer id of a geopackage for a selection of
    countries.

    Parameters
    ----------
    country_list : str
        List of the countries
    layer_id : int
        Layer to consider in the format GID_{layer_id}.
        When the requested layer_id is greater than the last available layer, then the last layer is selected.
        When a negative value is requested, then, the last layer is requested
    """
    # initialization of the list of geodataframes
    geodf_list = []

    for country_code in country_list:
        # download file gpkg
        file_gpkg, name_file = download_GADM(country_code, update, outlogging)

        # get layers of a geopackage
        list_layers = fiona.listlayers(file_gpkg)

        # get layer name
        if layer_id < 0 | layer_id >= len(list_layers):
            # when layer id is negative or larger than the number of layers, select the last layer
            layer_id = len(list_layers) - 1
        code_layer = np.mod(layer_id, len(list_layers))
        layer_name = (
            f"gadm36_{two_2_three_digits_country(country_code).upper()}_{code_layer}"
        )

        # read gpkg file
        geodf_temp = gpd.read_file(file_gpkg, layer=layer_name)

        # convert country name representation of the main country (GID_0 column)
        geodf_temp["GID_0"] = [
            three_2_two_digits_country(twoD_c) for twoD_c in geodf_temp["GID_0"]
        ]

        # create a subindex column that is useful
        # in the GADM processing of sub-national zones
        geodf_temp["GADM_ID"] = geodf_temp[f"GID_{code_layer}"]

        # concatenate geodataframes
        geodf_list = pd.concat([geodf_list, geodf_temp])

    geodf_GADM = gpd.GeoDataFrame(pd.concat(geodf_list, ignore_index=True))
    geodf_GADM.set_crs(geodf_list[0].crs, inplace=True)

    return geodf_GADM


def locate_bus(
    coords,
    co,
    gadm_layer_id,
    path_to_gadm=None,
    gadm_clustering=False,
    col="name",
):
    """
    Function to locate the right node for a coordinate set input coords of
    point.

    Parameters
    ----------
    coords: pandas dataseries
        dataseries with 2 rows x & y representing the longitude and latitude
    co: string (code for country where coords are MA Morocco)
        code of the countries where the coordinates are
    """
    col = "name"
    if not gadm_clustering:
        gdf = gpd.read_file(path_to_gadm)
    else:
        if path_to_gadm:
            gdf = gpd.read_file(path_to_gadm)
            if "GADM_ID" in gdf.columns:
                col = "GADM_ID"

                if gdf[col][0][
                    :3
                ].isalpha():  # TODO clean later by changing all codes to 2 letters
                    gdf[col] = gdf[col].apply(
                        lambda name: three_2_two_digits_country(name[:3]) + name[3:]
                    )
        else:
            gdf = get_GADM_layer(co, gadm_layer_id)
            col = "GID_{}".format(gadm_layer_id)

        # gdf.set_index("GADM_ID", inplace=True)
    gdf_co = gdf[
        gdf[col].str.contains(co)
    ]  # geodataframe of entire continent - output of prev function {} are placeholders
    # in strings - conditional formatting
    # insert any variable into that place using .format - extract string and filter for those containing co (MA)
    point = Point(coords["x"], coords["y"])  # point object

    if gdf_co.empty:
        return None

    try:
        return gdf_co[gdf_co.contains(point)][
            col
        ].item()  # filter gdf_co which contains point and returns the bus

    except ValueError:
        return gdf_co[gdf_co.geometry == min(gdf_co.geometry, key=(point.distance))][
            col
        ].item()  # looks for closest one shape=node


def get_conv_factors(sector):
    # Create a dictionary with all the conversion factors from ktons or m3 to TWh based on https://unstats.un.org/unsd/energy/balance/2014/05.pdf
    if sector == "industry":
        fuels_conv_toTWh = {
            "Gas Oil/ Diesel Oil": 0.01194,
            "Motor Gasoline": 0.01230,
            "Kerosene-type Jet Fuel": 0.01225,
            "Aviation gasoline": 0.01230,
            "Biodiesel": 0.01022,
            "Natural gas liquids": 0.01228,
            "Biogasoline": 0.007444,
            "Bitumen": 0.01117,
            "Fuel oil": 0.01122,
            "Liquefied petroleum gas (LPG)": 0.01313,
            "Liquified Petroleum Gas (LPG)": 0.01313,
            "Lubricants": 0.01117,
            "Naphtha": 0.01236,
            "Fuelwood": 0.00254,
            "Charcoal": 0.00819,
            "Patent fuel": 0.00575,
            "Brown coal briquettes": 0.00575,
            "Hard coal": 0.007167,
            "Hrad coal": 0.007167,
            "Other bituminous coal": 0.005556,
            "Anthracite": 0.005,
            "Peat": 0.00271,
            "Peat products": 0.00271,
            "Lignite": 0.003889,
            "Brown coal": 0.003889,
            "Sub-bituminous coal": 0.005555,
            "Coke-oven coke": 0.0078334,
            "Coke oven coke": 0.0078334,
            "Coke Oven Coke": 0.0078334,
            "Gasoline-type jet fuel": 0.01230,
            "Conventional crude oil": 0.01175,
            "Brown Coal Briquettes": 0.00575,
            "Refinery Gas": 0.01375,
            "Petroleum coke": 0.009028,
            "Coking coal": 0.007833,
            "Peat Products": 0.00271,
            "Petroleum Coke": 0.009028,
            "Additives and Oxygenates": 0.008333,
            "Bagasse": 0.002144,
            "Bio jet kerosene": 0.011111,
            "Crude petroleum": 0.011750,
            "Gas coke": 0.007326,
            "Gas Coke": 0.007326,
            "Refinery gas": 0.01375,
            "Coal Tar": 0.007778,
            "Paraffin waxes": 0.01117,
            "Ethane": 0.01289,
            "Oil shale": 0.00247,
            "Other kerosene": 0.01216,
        }
    return fuels_conv_toTWh


def aggregate_fuels(sector):
    gas_fuels = [
        "Natural gas (including LNG)",  #
        "Natural Gas (including LNG)",  #
    ]

    oil_fuels = [
        "Motor Gasoline",  ##
        "Liquefied petroleum gas (LPG)",  ##
        "Liquified Petroleum Gas (LPG)",  ##
        "Fuel oil",  ##
        "Kerosene-type Jet Fuel",  ##
        "Conventional crude oil",  #
        "Crude petroleum",  ##
        "Lubricants",
        "Naphtha",  ##
        "Gas Oil/ Diesel Oil",  ##
        "Petroleum coke",  ##
        "Petroleum Coke",  ##
        "Ethane",  ##
        "Bitumen",  ##
        "Refinery gas",  ##
        "Additives and Oxygenates",  #
        "Refinery Gas",  ##
        "Aviation gasoline",  ##
        "Gasoline-type jet fuel",  ##
        "Paraffin waxes",  ##
        "Natural gas liquids",  #
        "Other kerosene",
    ]

    biomass_fuels = [
        "Bagasse",  #
        "Fuelwood",  #
        "Biogases",
        "Biogasoline",  #
        "Biodiesel",  #
        "Charcoal",  #
        "Black Liquor",  #
        "Bio jet kerosene",  #
        "Animal waste",  #
        "Industrial Waste",  #
        "Industrial waste",
        "Municipal Wastes",  #
        "Vegetal waste",
    ]

    coal_fuels = [
        "Anthracite",
        "Brown coal",  #
        "Brown coal briquettes",  #
        "Coke oven coke",
        "Coke-oven coke",
        "Coke Oven Coke",
        "Coking coal",
        "Hard coal",  #
        "Hrad coal",  #
        "Other bituminous coal",
        "Sub-bituminous coal",
        "Coking coal",
        "Coke Oven Gas",  ##
        "Gas Coke",
        "Gasworks Gas",  ##
        "Lignite",  #
        "Peat",  #
        "Peat products",
        "Coal Tar",  ##
        "Brown Coal Briquettes",  ##
        "Gas coke",
        "Peat Products",
        "Oil shale",  #
        "Oil Shale",  #
        "Coal coke",  ##
        "Patent fuel",  ##
        "Blast Furnace Gas",  ##
        "Recovered gases",  ##
    ]

    electricity = ["Electricity"]

    heat = ["Heat", "Direct use of geothermal heat", "Direct use of solar thermal heat"]

    return gas_fuels, oil_fuels, biomass_fuels, coal_fuels, heat, electricity


def safe_divide(numerator, denominator, default_value=np.nan):
    """
    Safe division function that returns NaN when the denominator is zero.
    """
    if denominator != 0.0:
        return numerator / denominator
    else:
        logging.warning(
            f"Division by zero: {numerator} / {denominator}, returning NaN."
        )
        return np.nan


def lossy_bidirectional_links(n, carrier):
    """
    Split bidirectional links of type carrier into two unidirectional links to include transmission losses.
    """

    # identify all links of type carrier
    carrier_i = n.links.query("carrier == @carrier").index

    if carrier_i.empty:
        return

    logger.info(f"Splitting bidirectional links with the carrier {carrier}")

    # set original links to be unidirectional
    n.links.loc[carrier_i, "p_min_pu"] = 0

    # add a new links that mirror the original links, but represent the reversed flow direction
    # the new links have a cost and length of 0 to not distort the overall cost and network length
    rev_links = (
        n.links.loc[carrier_i].copy().rename({"bus0": "bus1", "bus1": "bus0"}, axis=1)
    )
    rev_links["length_original"] = rev_links[
        "length"
    ]  # tracker for the length of the original links length
    rev_links["capital_cost"] = 0
    rev_links["length"] = 0
    rev_links["reversed"] = True  # tracker for easy identification of reversed links
    rev_links.index = rev_links.index.map(lambda x: x + "-reversed")

    # add the new reversed links to the network and fill the newly created trackers with default values for the other links
    n.links = pd.concat([n.links, rev_links], sort=False)
    n.links["reversed"] = n.links["reversed"].fillna(False).infer_objects(copy=False)
    n.links["length_original"] = n.links["length_original"].fillna(n.links.length)


def set_length_based_efficiency(n, carrier, bus_suffix, transmission_efficiency):
    """
    Set the efficiency of all links of type carrier in network n based on their length and the values specified in the config.
    Additionally add the length based electricity demand required for compression (if applicable).
    The bus_suffix refers to the suffix that differentiates the links bus0 from the corresponding electricity bus, i.e. " H2".
    Important:
    Call this function AFTER lossy_bidirectional_links when creating links that are both bidirectional and lossy,
    and have a length based electricity demand for compression. Otherwise the compression will not consistently take place at
    the inflow bus and instead vary between the inflow and the outflow bus.
    """

    # get the links length based efficiency and required compression
    if carrier not in transmission_efficiency:
        raise KeyError(
            f"An error occurred when setting the length based efficiency for the Links of type {carrier}."
            f"The Link type {carrier} was not found in the config under config['sector']['transmission_efficiency']."
        )
    efficiencies = transmission_efficiency[carrier]
    efficiency_static = efficiencies.get("efficiency_static", 1)
    efficiency_per_1000km = efficiencies.get("efficiency_per_1000km", 1)
    compression_per_1000km = efficiencies.get("compression_per_1000km", 0)

    # indetify all links of type carrier
    carrier_i = n.links.loc[n.links.carrier == carrier].index

    # identify the lengths of all links of type carrier
    # use "length_original" for lossy bidirectional links and "length" for any other link
    if ("reversed" in n.links.columns) and any(n.links.loc[carrier_i, "reversed"]):
        lengths = n.links.loc[carrier_i, "length_original"]
    else:
        lengths = n.links.loc[carrier_i, "length"]

    # set the links' length based efficiency
    n.links.loc[carrier_i, "efficiency"] = (
        efficiency_static * efficiency_per_1000km ** (lengths / 1e3)
    )

    # set the links's electricity demand for compression
    if compression_per_1000km > 0:
        # connect the links to their corresponding electricity buses
        n.links.loc[carrier_i, "bus2"] = n.links.loc[
            carrier_i, "bus0"
        ].str.removesuffix(bus_suffix)
        # TODO: use these lines to set bus 2 instead, once n.buses.location is functional and remove bus_suffix.
        """
        n.links.loc[carrier_i, "bus2"] = n.links.loc[carrier_i, "bus0"].map(
            n.buses.location
        )  # electricity
        """
        # set the required compression demand
        n.links.loc[carrier_i, "efficiency2"] = -compression_per_1000km * lengths / 1e3<|MERGE_RESOLUTION|>--- conflicted
+++ resolved
@@ -1022,10 +1022,7 @@
 
 def prepare_costs(
     cost_file: str,
-<<<<<<< HEAD
     config: dict,
-=======
->>>>>>> fc153fe8
     output_currency: str,
     fill_values: dict,
     Nyears: float | int = 1,
@@ -1040,11 +1037,6 @@
         logger.warning(
             f"Using default exchange rate {default_exchange_rate} instead of actual rates for currency conversion to {output_currency}."
         )
-
-    modified_costs = convert_currency_and_unit(
-        costs, output_currency, default_exchange_rate
-    )
-<<<<<<< HEAD
 
     # apply filter on financial_case and scenario, if they are contained in the cost dataframe
     wished_cost_scenario = config["cost_scenario"]
@@ -1114,14 +1106,6 @@
         ]
 
     modified_costs = convert_currency_and_unit(costs, output_currency)
-=======
-
-    # TODO: revise costs filtering
-    modified_costs = modified_costs[modified_costs.scenario.isin(["Moderate", np.nan])]
-    modified_costs = modified_costs[
-        modified_costs.financial_case.isin(["Market", np.nan])
-    ]
->>>>>>> fc153fe8
 
     # min_count=1 is important to generate NaNs which are then filled by fillna
     modified_costs = (
