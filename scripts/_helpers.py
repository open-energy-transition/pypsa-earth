# -*- coding: utf-8 -*-
# SPDX-FileCopyrightText:  PyPSA-Earth and PyPSA-Eur Authors
#
# SPDX-License-Identifier: AGPL-3.0-or-later

# -*- coding: utf-8 -*-

import io
import logging
import os
import pathlib
import shutil
import subprocess
import sys
import time
import urllib

import country_converter as coco
import fiona
import geopandas as gpd
import numpy as np
import pandas as pd
import pypsa
import requests
import snakemake as sm
import yaml
from fake_useragent import UserAgent
from pypsa.components import component_attrs, components
from pypsa.descriptors import Dict
from shapely.geometry import Point
from snakemake.script import Snakemake
from tqdm import tqdm
from vresutils.costdata import annuity

logger = logging.getLogger(__name__)

# list of recognised nan values (NA and na excluded as may be confused with Namibia 2-letter country code)
NA_VALUES = ["NULL", "", "N/A", "NAN", "NaN", "nan", "Nan", "n/a", "null"]

REGION_COLS = ["geometry", "name", "x", "y", "country"]

# filename of the regions definition config file
REGIONS_CONFIG = "regions_definition_config.yaml"


def check_config_version(config, fp_config="config.default.yaml"):
    """
    Check that a version of the local config.yaml matches to the actual config
    version as defined in config.default.yaml.
    """

    # using snakemake capabilities to deal with yanl configs
    with open(fp_config, "r") as f:
        actual_config = yaml.safe_load(f)
    actual_config_version = actual_config.get("version")

    current_config_version = config.get("version")

    if actual_config_version != current_config_version:
        logger.error(
            f"The current version of 'config.yaml' doesn't match to the code version:\n\r"
            f" {current_config_version} provided, {actual_config_version} expected.\n\r"
            f"That can lead to weird errors during execution of the workflow.\n\r"
            f"Please update 'config.yaml' according to 'config.default.yaml' ."
        )


def handle_exception(exc_type, exc_value, exc_traceback):
    """
    Customise errors traceback.
    """
    tb = exc_traceback
    while tb.tb_next:
        tb = tb.tb_next
    fl_name = tb.tb_frame.f_globals.get("__file__")
    func_name = tb.tb_frame.f_code.co_name

    if issubclass(exc_type, KeyboardInterrupt):
        logger.error(
            "Manual interruption %r, function %r: %s",
            fl_name,
            func_name,
            exc_value,
        )
    else:
        logger.error(
            "An error happened in module %r, function %r: %s",
            fl_name,
            func_name,
            exc_value,
            exc_info=(exc_type, exc_value, exc_traceback),
        )


def copy_default_files():
    fn = pathlib.Path("config.yaml")
    if not fn.exists():
        fn.write_text(
            "# Write down config entries differing from config.default.yaml\n\nrun: {}"
        )


def create_logger(logger_name, level=logging.INFO):
    """
    Create a logger for a module and adds a handler needed to capture in logs
    traceback from exceptions emerging during the workflow.
    """
    logger_instance = logging.getLogger(logger_name)
    logger_instance.setLevel(level)
    handler = logging.StreamHandler(stream=sys.stdout)
    logger_instance.addHandler(handler)
    sys.excepthook = handle_exception
    return logger_instance


def read_osm_config(*args):
    """
    Read values from the regions config file based on provided key arguments.

    Parameters
    ----------
    *args : str
        One or more key arguments corresponding to the values to retrieve
        from the config file. Typical arguments include "world_iso",
        "continent_regions", "iso_to_geofk_dict", and "osm_clean_columns".

    Returns
    -------
    tuple or str or dict
        If a single key is provided, returns the corresponding value from the
        regions config file. If multiple keys are provided, returns a tuple
        containing values corresponding to the provided keys.

    Examples
    --------
    >>> values = read_osm_config("key1", "key2")
    >>> print(values)
    ('value1', 'value2')

    >>> world_iso = read_osm_config("world_iso")
    >>> print(world_iso)
    {"Africa": {"DZ": "algeria", ...}, ...}
    """
    if "__file__" in globals():
        base_folder = pathlib.Path(__file__).parent
        if not pathlib.Path(get_path(base_folder, "configs")).exists():
            base_folder = pathlib.Path(base_folder).parent
    else:
        base_folder = get_current_directory_path()
    osm_config_path = get_path(base_folder, "configs", REGIONS_CONFIG)
    with open(osm_config_path, "r") as f:
        osm_config = yaml.safe_load(f)
    if len(args) == 0:
        return osm_config
    elif len(args) == 1:
        return osm_config[args[0]]
    else:
        return tuple([osm_config[a] for a in args])


def configure_logging(snakemake, skip_handlers=False):
    """
    Configure the basic behaviour for the logging module.

    Note: Must only be called once from the __main__ section of a script.

    The setup includes printing log messages to STDERR and to a log file defined
    by either (in priority order): snakemake.log.python, snakemake.log[0] or "logs/{rulename}.log".
    Additional keywords from logging.basicConfig are accepted via the snakemake configuration
    file under snakemake.config.logging.

    Parameters
    ----------
    snakemake : snakemake object
        Your snakemake object containing a snakemake.config and snakemake.log.
    skip_handlers : True | False (default)
        Do (not) skip the default handlers created for redirecting output to STDERR and file.
    """

    kwargs = snakemake.config.get("logging", dict()).copy()
    kwargs.setdefault("level", "INFO")

    if skip_handlers is False:
        fallback_path = get_path(
            pathlib.Path(__file__).parent, "..", "logs", f"{snakemake.rule}.log"
        )
        logfile = snakemake.log.get(
            "python", snakemake.log[0] if snakemake.log else fallback_path
        )
        kwargs.update(
            {
                "handlers": [
                    # Prefer the "python" log, otherwise take the first log for each
                    # Snakemake rule
                    logging.FileHandler(logfile),
                    logging.StreamHandler(),
                ]
            }
        )
    logging.basicConfig(**kwargs, force=True)


def load_network(import_name=None, custom_components=None):
    """
    Helper for importing a pypsa.Network with additional custom components.

    Parameters
    ----------
    import_name : str
        As in pypsa.Network(import_name)
    custom_components : dict
        Dictionary listing custom components.
        For using ``snakemake.params.override_components"]``
        in ``config.yaml`` define:

        .. code:: yaml

            override_components:
                ShadowPrice:
                    component: ["shadow_prices","Shadow price for a global constraint.",np.nan]
                    attributes:
                    name: ["string","n/a","n/a","Unique name","Input (required)"]
                    value: ["float","n/a",0.,"shadow value","Output"]

    Returns
    -------
    pypsa.Network
    """

    override_components = None
    override_component_attrs_dict = None

    if custom_components is not None:
        override_components = pypsa.components.components.copy()
        override_component_attrs_dict = Dict(
            {k: v.copy() for k, v in pypsa.components.component_attrs.items()}
        )
        for k, v in custom_components.items():
            override_components.loc[k] = v["component"]
            override_component_attrs_dict[k] = pd.DataFrame(
                columns=["type", "unit", "default", "description", "status"]
            )
            for attr, val in v["attributes"].items():
                override_component_attrs_dict[k].loc[attr] = val

    return pypsa.Network(
        import_name=import_name,
        override_components=override_components,
        override_component_attrs=override_component_attrs_dict,
    )


def load_network_for_plots(
    fn, tech_costs, cost_config, elec_config, combine_hydro_ps=True
):
    import pypsa
    from add_electricity import load_costs, update_transmission_costs

    n = pypsa.Network(fn)

    n.loads["carrier"] = n.loads.bus.map(n.buses.carrier) + " load"
    n.stores["carrier"] = n.stores.bus.map(n.buses.carrier)

    n.links["carrier"] = (
        n.links.bus0.map(n.buses.carrier) + "-" + n.links.bus1.map(n.buses.carrier)
    )
    n.lines["carrier"] = "AC line"
    n.transformers["carrier"] = "AC transformer"

    n.lines["s_nom"] = n.lines["s_nom_min"]
    n.links["p_nom"] = n.links["p_nom_min"]

    if combine_hydro_ps:
        n.storage_units.loc[
            n.storage_units.carrier.isin({"PHS", "hydro"}), "carrier"
        ] = "hydro+PHS"

    # if the carrier was not set on the heat storage units
    # bus_carrier = n.storage_units.bus.map(n.buses.carrier)
    # n.storage_units.loc[bus_carrier == "heat","carrier"] = "water tanks"

    Nyears = n.snapshot_weightings.objective.sum() / 8760.0
    costs = load_costs(tech_costs, cost_config, elec_config, Nyears)
    update_transmission_costs(n, costs)

    return n


def update_p_nom_max(n):
    """
    If extendable carriers (solar/onwind/...) have capacity >= 0, e.g. existing
    assets from the OPSD project are included to the network, the installed
    capacity might exceed the expansion limit.

    Hence, we update the assumptions.
    """
    n.generators.p_nom_max = n.generators[["p_nom_min", "p_nom_max"]].max(1)


def aggregate_p_nom(n):
    return pd.concat(
        [
            n.generators.groupby("carrier").p_nom_opt.sum(),
            n.storage_units.groupby("carrier").p_nom_opt.sum(),
            n.links.groupby("carrier").p_nom_opt.sum(),
            n.loads_t.p.groupby(n.loads.carrier, axis=1).sum().mean(),
        ]
    )


def aggregate_p(n):
    return pd.concat(
        [
            n.generators_t.p.sum().groupby(n.generators.carrier).sum(),
            n.storage_units_t.p.sum().groupby(n.storage_units.carrier).sum(),
            n.stores_t.p.sum().groupby(n.stores.carrier).sum(),
            -n.loads_t.p.sum().groupby(n.loads.carrier).sum(),
        ]
    )


def aggregate_e_nom(n):
    return pd.concat(
        [
            (n.storage_units["p_nom_opt"] * n.storage_units["max_hours"])
            .groupby(n.storage_units["carrier"])
            .sum(),
            n.stores["e_nom_opt"].groupby(n.stores.carrier).sum(),
        ]
    )


def aggregate_p_curtailed(n):
    return pd.concat(
        [
            (
                (
                    n.generators_t.p_max_pu.sum().multiply(n.generators.p_nom_opt)
                    - n.generators_t.p.sum()
                )
                .groupby(n.generators.carrier)
                .sum()
            ),
            (
                (n.storage_units_t.inflow.sum() - n.storage_units_t.p.sum())
                .groupby(n.storage_units.carrier)
                .sum()
            ),
        ]
    )


def aggregate_costs(n, flatten=False, opts=None, existing_only=False):
    components_dict = dict(
        Link=("p_nom", "p0"),
        Generator=("p_nom", "p"),
        StorageUnit=("p_nom", "p"),
        Store=("e_nom", "p"),
        Line=("s_nom", None),
        Transformer=("s_nom", None),
    )

    costs = {}
    for c, (p_nom, p_attr) in zip(
        n.iterate_components(components_dict.keys(), skip_empty=False),
        components_dict.values(),
    ):
        if c.df.empty:
            continue
        if not existing_only:
            p_nom += "_opt"
        costs[(c.list_name, "capital")] = (
            (c.df[p_nom] * c.df.capital_cost).groupby(c.df.carrier).sum()
        )
        if p_attr is not None:
            p = c.pnl[p_attr].sum()
            if c.name == "StorageUnit":
                p = p.loc[p > 0]
            costs[(c.list_name, "marginal")] = (
                (p * c.df.marginal_cost).groupby(c.df.carrier).sum()
            )
    costs = pd.concat(costs)

    if flatten:
        assert opts is not None
        conv_techs = opts["conv_techs"]

        costs = costs.reset_index(level=0, drop=True)
        costs = costs["capital"].add(
            costs["marginal"].rename({t: t + " marginal" for t in conv_techs}),
            fill_value=0.0,
        )

    return costs


def progress_retrieve(
    url, file, data=None, headers=None, disable_progress=False, round_to_value=1.0
):
    """
    Function to download data from an url with a progress bar progress in
    retrieving data.

    Parameters
    ----------
    url : str
        Url to download data from
    file : str
        File where to save the output
    data : dict
        Data for the request (default None), when not none Post method is used
    disable_progress : bool
        When true, no progress bar is shown
    round_to_value : float
        (default 0) Precision used to report the progress
        e.g. 0.1 stands for 88.1, 10 stands for 90, 80
    """

    pbar = tqdm(total=100, disable=disable_progress)

    def dl_progress(count, block_size, total_size):
        pbar.n = (
            round(count * block_size * 100 / total_size / round_to_value)
            * round_to_value
        )
        pbar.refresh()

    if data is not None:
        data = urllib.parse.urlencode(data).encode()

    if headers:
        req = urllib.request.Request(url, headers=headers)
        with urllib.request.urlopen(req) as response:
            with open(file, "wb") as f:
                f.write(response.read())

    else:
        urllib.request.urlretrieve(url, file, reporthook=dl_progress, data=data)


def content_retrieve(url, data=None, headers=None, max_retries=3, backoff_factor=0.3):
    """
    Retrieve the content of a url with improved robustness.

    This function uses a more robust approach to handle permission issues
    and avoid being blocked by the server. It implements exponential backoff
    for retries and rotates user agents.

    Parameters
    ----------
    url : str
        URL to retrieve the content from
    data : dict, optional
        Data for the request, by default None
    headers : dict, optional
        Headers for the request, defaults to a fake user agent
        If no headers are wanted at all, pass an empty dict.
    max_retries : int, optional
        Maximum number of retries, by default 3
    backoff_factor : float, optional
        Factor to apply between attempts, by default 0.3
    """
    if headers is None:
        ua = UserAgent()
        headers = {
            "User-Agent": ua.random,
            "Upgrade-Insecure-Requests": "1",
            "Accept": "text/html,application/xhtml+xml,application/xml;q=0.9,image/webp,*/*;q=0.8",
            "Accept-Language": "en-US,en;q=0.5",
            "Accept-Encoding": "gzip, deflate, br",
            "DNT": "1",
            "Connection": "keep-alive",
            "Referer": "https://www.google.com/",
        }

    session = requests.Session()

    for i in range(max_retries):
        try:
            response = session.get(url, headers=headers, data=data)
            response.raise_for_status()
            return io.BytesIO(response.content)
        except (
            requests.exceptions.RequestException,
            requests.exceptions.HTTPError,
        ) as e:
            if i == max_retries - 1:  # last attempt
                raise
            else:
                # Exponential backoff
                wait_time = backoff_factor * (2**i) + np.random.uniform(0, 0.1)
                time.sleep(wait_time)

                # Rotate user agent for next attempt
                headers["User-Agent"] = UserAgent().random

    raise Exception("Max retries exceeded")


<<<<<<< HEAD
def mock_snakemake(rule_name, root_dir=None, submodule_dir=None, **wildcards):
=======
def get_aggregation_strategies(aggregation_strategies):
    """
    Default aggregation strategies that cannot be defined in .yaml format must
    be specified within the function, otherwise (when defaults are passed in
    the function's definition) they get lost when custom values are specified
    in the config.
    """

    bus_strategies = dict(country=_make_consense("Bus", "country"))
    bus_strategies.update(aggregation_strategies.get("buses", {}))

    generator_strategies = {"build_year": lambda x: 0, "lifetime": lambda x: np.inf}
    generator_strategies.update(aggregation_strategies.get("generators", {}))

    return bus_strategies, generator_strategies


def mock_snakemake(rule_name, root_dir=None, submodule_dir=None, config_file=None, **wildcards):
>>>>>>> c2b25518
    """
    This function is expected to be executed from the "scripts"-directory of "
    the snakemake project. It returns a snakemake.script.Snakemake object,
    based on the Snakefile.

    If a rule has wildcards, you have to specify them in **wildcards**.

    Parameters
    ----------
    rule_name: str
        name of the rule for which the snakemake object should be generated
    root_dir: str
        path to the root directory
    submodule_dir: str
        path to the submodule directory
    config_file: str
        path to config file to be used in mock_snakemake
    wildcards:
        keyword arguments fixing the wildcards. Only necessary if wildcards are
        needed.
    """

    script_dir = pathlib.Path(__file__).parent.resolve()
    if root_dir is None:
        root_dir = script_dir.parent
    else:
        root_dir = pathlib.Path(root_dir).resolve()

    user_in_script_dir = pathlib.Path.cwd().resolve() == script_dir
    if str(submodule_dir) in __file__:
        # the submodule_dir path is only need to locate the project dir
        os.chdir(pathlib.Path(__file__[: __file__.find(str(submodule_dir))]))
    elif user_in_script_dir:
        os.chdir(root_dir)
    elif pathlib.Path.cwd().resolve() != root_dir:
        raise RuntimeError(
            "mock_snakemake has to be run from the repository root"
            f" {root_dir} or scripts directory {script_dir}"
        )
    try:
        for p in sm.SNAKEFILE_CHOICES:
            if pathlib.Path(p).exists():
                snakefile = p
                break

        if isinstance(config_file, str):
            with open(config_file, "r") as file:
                config_file = yaml.safe_load(file)

        workflow = sm.Workflow(
            snakefile,
            overwrite_configfiles=[],
            rerun_triggers=[],
            overwrite_config=config_file
        )
        workflow.include(snakefile)
        workflow.global_resources = {}
        try:
            rule = workflow.get_rule(rule_name)
        except Exception as exception:
            print(
                exception,
                f"The {rule_name} might be a conditional rule in the Snakefile.\n"
                f"Did you enable {rule_name} in the config?",
            )
            raise
        dag = sm.dag.DAG(workflow, rules=[rule])
        wc = Dict(wildcards)
        job = sm.jobs.Job(rule, dag, wc)

        def make_accessable(*ios):
            for io in ios:
                for i in range(len(io)):
                    io[i] = pathlib.Path(io[i]).absolute()

        make_accessable(job.input, job.output, job.log)
        snakemake = Snakemake(
            job.input,
            job.output,
            job.params,
            job.wildcards,
            job.threads,
            job.resources,
            job.log,
            job.dag.workflow.config,
            job.rule.name,
            None,
        )
        snakemake.benchmark = job.benchmark

        # create log and output dir if not existent
        for path in list(snakemake.log) + list(snakemake.output):
            build_directory(path)

    finally:
        if user_in_script_dir:
            os.chdir(script_dir)
    return snakemake


def two_2_three_digits_country(two_code_country):
    """
    Convert 2-digit to 3-digit country code:

    Parameters
    ----------
    two_code_country: str
        2-digit country name

    Returns
    ----------
    three_code_country: str
        3-digit country name
    """
    if two_code_country == "SN-GM":
        return f"{two_2_three_digits_country('SN')}-{two_2_three_digits_country('GM')}"

    three_code_country = coco.convert(two_code_country, to="ISO3")
    return three_code_country


def three_2_two_digits_country(three_code_country):
    """
    Convert 3-digit to 2-digit country code:

    Parameters
    ----------
    three_code_country: str
        3-digit country name

    Returns
    ----------
    two_code_country: str
        2-digit country name
    """
    if three_code_country == "SEN-GMB":
        return f"{three_2_two_digits_country('SN')}-{three_2_two_digits_country('GM')}"

    two_code_country = coco.convert(three_code_country, to="ISO2")
    return two_code_country


def two_digits_2_name_country(
    two_code_country, name_string="name_short", no_comma=False, remove_start_words=[]
):
    """
    Convert 2-digit country code to full name country:

    Parameters
    ----------
    two_code_country: str
        2-digit country name
    name_string: str (optional, default name_short)
        When name_short    CD -> DR Congo
        When name_official CD -> Democratic Republic of the Congo
    no_comma: bool (optional, default False)
        When true, country names with comma are extended to remove the comma.
        Example CD -> Congo, The Democratic Republic of -> The Democratic Republic of Congo
    remove_start_words: list (optional, default empty)
        When a sentence starts with any of the provided words, the beginning is removed.
        e.g. The Democratic Republic of Congo -> Democratic Republic of Congo (remove_start_words=["The"])

    Returns
    ----------
    full_name: str
        full country name
    """
    if remove_start_words is None:
        remove_start_words = list()
    if two_code_country == "SN-GM":
        return f"{two_digits_2_name_country('SN')}-{two_digits_2_name_country('GM')}"

    full_name = coco.convert(two_code_country, to=name_string)

    if no_comma:
        # separate list by delimiter
        splits = full_name.split(", ")

        # reverse the order
        splits.reverse()

        # return the merged string
        full_name = " ".join(splits)

    # when list is non-empty
    if remove_start_words:
        # loop over every provided word
        for word in remove_start_words:
            # when the full_name starts with the desired word, then remove it
            if full_name.startswith(word):
                full_name = full_name.replace(word, "", 1)

    return full_name


def country_name_2_two_digits(country_name):
    """
    Convert full country name to 2-digit country code.

    Parameters
    ----------
    country_name: str
        country name

    Returns
    ----------
    two_code_country: str
        2-digit country name
    """
    if (
        country_name
        == f"{two_digits_2_name_country('SN')}-{two_digits_2_name_country('GM')}"
    ):
        return "SN-GM"

    full_name = coco.convert(country_name, to="ISO2")
    return full_name


def read_csv_nafix(file, **kwargs):
    "Function to open a csv as pandas file and standardize the na value"
    if "keep_default_na" not in kwargs:
        kwargs["keep_default_na"] = False
    if "na_values" not in kwargs:
        kwargs["na_values"] = NA_VALUES

    if get_path_size(file) > 0:
        return pd.read_csv(file, **kwargs)
    else:
        return pd.DataFrame()


def to_csv_nafix(df, path, **kwargs):
    if "na_rep" in kwargs:
        del kwargs["na_rep"]
    # if len(df) > 0:
    if not df.empty or not df.columns.empty:
        return df.to_csv(path, **kwargs, na_rep=NA_VALUES[0])
    else:
        with open(path, "w") as fp:
            pass


def save_to_geojson(df, fn):
    pathlib.Path(fn).unlink(missing_ok=True)  # remove file if it exists

    # save file if the (Geo)DataFrame is non-empty
    if df.empty:
        # create empty file to avoid issues with snakemake
        with open(fn, "w") as fp:
            pass
    else:
        # save file
        df.to_file(fn, driver="GeoJSON")


def read_geojson(fn, cols=[], dtype=None, crs="EPSG:4326"):
    """
    Function to read a geojson file fn. When the file is empty, then an empty
    GeoDataFrame is returned having columns cols, the specified crs and the
    columns specified by the dtype dictionary it not none.

    Parameters:
    ------------
    fn : str
        Path to the file to read
    cols : list
        List of columns of the GeoDataFrame
    dtype : dict
        Dictionary of the type of the object by column
    crs : str
        CRS of the GeoDataFrame
    """
    # if the file is non-zero, read the geodataframe and return it
    if get_path_size(fn) > 0:
        return gpd.read_file(fn)
    else:
        # else return an empty GeoDataFrame
        df = gpd.GeoDataFrame(columns=cols, geometry=[], crs=crs)
        if isinstance(dtype, dict):
            for k, v in dtype.items():
                df[k] = df[k].astype(v)
        return df


def create_country_list(input, iso_coding=True):
    """
    Create a country list for defined regions..

    Parameters
    ----------
    input : str
        Any two-letter country name, regional name, or continent given in the regions config file.
        Country name duplications won't distort the result.
        Examples are:
        ["NG","ZA"], downloading osm data for Nigeria and South Africa
        ["africa"], downloading data for Africa
        ["NAR"], downloading data for the North African Power Pool
        ["TEST"], downloading data for a customized test set.
        ["NG","ZA","NG"], won't distort result.

    Returns
    -------
    full_codes_list : list
        Example ["NG","ZA"]
    """

    _logger = logging.getLogger(__name__)
    _logger.setLevel(logging.INFO)

    def filter_codes(c_list, iso_coding=True):
        """
        Filter list according to the specified coding.

        When iso code are implemented (iso_coding=True), then remove the
        geofabrik-specific ones. When geofabrik codes are
        selected(iso_coding=False), ignore iso-specific names.
        """
        if (
            iso_coding
        ):  # if country lists are in iso coding, then check if they are 2-string
            # 2-code countries
            ret_list = [c for c in c_list if len(c) == 2]

            # check if elements have been removed and return a working if so
            if len(ret_list) < len(c_list):
                _logger.warning(
                    "Specified country list contains the following non-iso codes: "
                    + ", ".join(list(set(c_list) - set(ret_list)))
                )

            return ret_list
        else:
            return c_list  # [c for c in c_list if c not in iso_to_geofk_dict]

    full_codes_list = []

    world_iso, continent_regions = read_osm_config("world_iso", "continent_regions")

    for value1 in input:
        codes_list = []
        # extract countries in world
        if value1 == "Earth":
            for continent in world_iso.keys():
                codes_list.extend(list(world_iso[continent]))

        # extract countries in continent
        elif value1 in world_iso.keys():
            codes_list = list(world_iso[value1])

        # extract countries in regions
        elif value1 in continent_regions.keys():
            codes_list = continent_regions[value1]

        # extract countries
        else:
            codes_list.extend([value1])

        # create a list with all countries
        full_codes_list.extend(codes_list)

    # Removing duplicates and filter outputs by coding
    full_codes_list = filter_codes(list(set(full_codes_list)), iso_coding=iso_coding)

    return full_codes_list


def get_last_commit_message(path):
    """
    Function to get the last PyPSA-Earth Git commit message.

    Returns
    -------
    result : string
    """
    _logger = logging.getLogger(__name__)
    last_commit_message = None
    backup_cwd = get_current_directory_path()
    try:
        os.chdir(path)
        last_commit_message = (
            subprocess.check_output(
                ["git", "log", "-n", "1", "--pretty=format:%H %s"],
                stderr=subprocess.STDOUT,
            )
            .decode()
            .strip()
        )
    except subprocess.CalledProcessError as e:
        _logger.warning(f"Error executing Git: {e}")

    os.chdir(backup_cwd)
    return last_commit_message


def update_config_dictionary(
    config_dict,
    parameter_key_to_fill="lines",
    dict_to_use={"geometry": "first", "bounds": "first"},
):
    config_dict.setdefault(parameter_key_to_fill, {})
    config_dict[parameter_key_to_fill].update(dict_to_use)
    return config_dict


def get_path(*args):
    """
    It returns a new path string.
    """
    return pathlib.Path(*args)


def get_path_size(path):
    """
    It returns the size of a path (in bytes)
    """
    return pathlib.Path(path).stat().st_size


def build_directory(path, just_parent_directory=True):
    """
    It creates recursively the directory and its leaf directories.

    Parameters:
        path (str): The path to the file
        just_parent_directory (Boolean): given a path dir/subdir
            True: it creates just the parent directory dir
            False: it creates the full directory tree dir/subdir
    """

    # Check if the provided path points to a directory
    if just_parent_directory:
        pathlib.Path(path).parent.mkdir(parents=True, exist_ok=True)
    else:
        pathlib.Path(path).mkdir(parents=True, exist_ok=True)


def change_to_script_dir(path):
    """
    Change the current working directory to the directory containing the given
    script.

    Parameters:
        path (str): The path to the file.
    """

    # Get the absolutized and normalized path of directory containing the file
    directory_path = pathlib.Path(path).absolute().parent

    # Change the current working directory to the script directory
    os.chdir(directory_path)


def get_current_directory_path():
    """
    It returns the current directory path.
    """
    return pathlib.Path.cwd()


def get_relative_path(path, start_path="."):
    """
    It returns a relative path to path from start_path.

    Default for start_path is the current directory
    """
    return pathlib.Path(path).relative_to(start_path)


# PYPSA-EARTH-SEC


def prepare_costs(
    cost_file: str, USD_to_EUR: float, fill_values: dict, Nyears: float | int = 1
):
    # set all asset costs and other parameters
    costs = pd.read_csv(cost_file, index_col=[0, 1]).sort_index()

    # correct units to MW and EUR
    costs.loc[costs.unit.str.contains("/kW"), "value"] *= 1e3
    costs.loc[costs.unit.str.contains("USD"), "value"] *= USD_to_EUR

    # min_count=1 is important to generate NaNs which are then filled by fillna
    costs = (
        costs.loc[:, "value"].unstack(level=1).groupby("technology").sum(min_count=1)
    )
    costs = costs.fillna(fill_values)

    def annuity_factor(v):
        return annuity(v["lifetime"], v["discount rate"]) + v["FOM"] / 100

    costs["fixed"] = [
        annuity_factor(v) * v["investment"] * Nyears for i, v in costs.iterrows()
    ]

    return costs


def create_network_topology(n, prefix, connector=" <-> ", bidirectional=True):
    """
    Create a network topology like the power transmission network.

    Parameters
    ----------
    n : pypsa.Network
    prefix : str
    connector : str
    bidirectional : bool, default True
        True: one link for each connection
        False: one link for each connection and direction (back and forth)

    Returns
    -------
    pd.DataFrame with columns bus0, bus1 and length
    """

    ln_attrs = ["bus0", "bus1", "length"]
    lk_attrs = ["bus0", "bus1", "length", "underwater_fraction"]

    # TODO: temporary fix for when underwater_fraction is not found
    if "underwater_fraction" not in n.links.columns:
        if n.links.empty:
            n.links["underwater_fraction"] = None
        else:
            n.links["underwater_fraction"] = 0.0

    candidates = pd.concat(
        [n.lines[ln_attrs], n.links.loc[n.links.carrier == "DC", lk_attrs]]
    ).fillna(0)

    positive_order = candidates.bus0 < candidates.bus1
    candidates_p = candidates[positive_order]
    swap_buses = {"bus0": "bus1", "bus1": "bus0"}
    candidates_n = candidates[~positive_order].rename(columns=swap_buses)
    candidates = pd.concat([candidates_p, candidates_n])

    def make_index(c):
        return prefix + c.bus0 + connector + c.bus1

    topo = candidates.groupby(["bus0", "bus1"], as_index=False).mean()
    topo.index = topo.apply(make_index, axis=1)

    if not bidirectional:
        topo_reverse = topo.copy()
        topo_reverse.rename(columns=swap_buses, inplace=True)
        topo_reverse.index = topo_reverse.apply(make_index, axis=1)
        topo = pd.concat([topo, topo_reverse])

    return topo


def create_dummy_data(n, sector):
    ind = n.buses_t.p.index
    ind = n.buses.index[n.buses.carrier == "AC"]

    if sector == "industry":
        col = [
            "electricity",
            "coal",
            "coke",
            "solid biomass",
            "methane",
            "hydrogen",
            "low-temperature heat",
            "naphtha",
            "process emission",
            "process emission from feedstock",
            "current electricity",
        ]
    else:
        raise Exception("sector not found")
    data = (
        np.random.randint(10, 500, size=(len(ind), len(col))) * 1000 * 1
    )  # TODO change 1 with temp. resolution

    return pd.DataFrame(data, index=ind, columns=col)


def cycling_shift(df, steps=1):
    """
    Cyclic shift on index of pd.Series|pd.DataFrame by number of steps.
    """
    df = df.copy()
    new_index = np.roll(df.index, steps)
    df.values[:] = df.reindex(index=new_index).values
    return df


def override_component_attrs(directory):
    """Tell PyPSA that links can have multiple outputs by
    overriding the component_attrs. This can be done for
    as many buses as you need with format busi for i = 2,3,4,5,....
    See https://pypsa.org/doc/components.html#link-with-multiple-outputs-or-inputs

    Parameters
    ----------
    directory : string
        Folder where component attributes to override are stored
        analogous to ``pypsa/component_attrs``, e.g. `links.csv`.

    Returns
    -------
    Dictionary of overridden component attributes.
    """

    attrs = {k: v.copy() for k, v in component_attrs.items()}

    for component, list_name in components.list_name.items():
        fn = f"{directory}/{list_name}.csv"
        if pathlib.Path(fn).is_file():
            overrides = pd.read_csv(fn, index_col=0, na_values="n/a")
            attrs[component] = overrides.combine_first(attrs[component])

    return attrs


def get_gadm_filename(country_code, file_prefix="gadm41_"):
    """
    Function to get three digits country code for GADM.
    """
    special_codes_gadm = {
        "XK": "XKO",  # kosovo
        "CP": "XCL",  # clipperton island
        "SX": "MAF",  # saint-martin
        "TF": "ATF",  # french southern territories
        "AX": "ALA",  # aland
        "IO": "IOT",  # british indian ocean territory
        "CC": "CCK",  # cocos island
        "NF": "NFK",  # norfolk
        "PN": "PCN",  # pitcairn islands
        "JE": "JEY",  # jersey
        "XS": "XSP",  # spratly islands
        "GG": "GGY",  # guernsey
        "UM": "UMI",  # United States minor outlying islands
        "SJ": "SJM",  # svalbard
        "CX": "CXR",  # Christmas island
    }

    if country_code in special_codes_gadm:
        return file_prefix + special_codes_gadm[country_code]
    else:
        return file_prefix + two_2_three_digits_country(country_code)


def get_gadm_url(gadm_url_prefix, gadm_filename):
    """
    Function to get the gadm url given a gadm filename.
    """
    return gadm_url_prefix + gadm_filename + ".gpkg"


def download_gadm(
    country_code,
    file_prefix,
    gadm_url_prefix,
    gadm_input_file_args,
    update=False,
    out_logging=False,
):
    """
    Download gpkg file from GADM for a given country code.

    Parameters
    ----------
    country_code : str
        2-digit country name of the downloaded files
    file_prefix : str
        file prefix string
    gadm_url_prefix: str
        gadm url prefix
    gadm_input_file_args: list[str]
        gadm input file arguments list
    update : bool
        Update = true, forces re-download of files
    out_logging : bool
        out_logging = true, enables output logging

    Returns
    -------
    gpkg file per country
    """

    _logger = logging.getLogger(__name__)

    gadm_filename = get_gadm_filename(country_code, file_prefix)
    gadm_url = get_gadm_url(gadm_url_prefix, gadm_filename)
    gadm_input_file = get_path(
        get_current_directory_path(),
        *gadm_input_file_args,
        gadm_filename,
        gadm_filename,
    )

    gadm_input_file_gpkg = get_path(
        str(gadm_input_file) + ".gpkg"
    )  # Input filepath gpkg

    if not pathlib.Path(gadm_input_file_gpkg).exists() or update is True:
        if out_logging:
            _logger.warning(
                f"{gadm_filename} of country {two_digits_2_name_country(country_code)} does not exist, downloading to {gadm_input_file_gpkg}"
            )

        #  create data/osm directory
        build_directory(str(gadm_input_file_gpkg))

        try:
            r = requests.get(gadm_url, stream=True, timeout=300)
        except (requests.exceptions.ConnectionError, requests.exceptions.Timeout):
            raise Exception(
                f"GADM server is down at {gadm_url}. Data needed for building shapes can't be extracted.\n\r"
            )
        except Exception as exception:
            raise Exception(
                f"An error happened when trying to load GADM data by {gadm_url}.\n\r"
                + str(exception)
                + "\n\r"
            )
        else:
            with open(gadm_input_file_gpkg, "wb") as f:
                shutil.copyfileobj(r.raw, f)

    return gadm_input_file_gpkg, gadm_filename


def get_gadm_layer_name(file_prefix, layer_id):

    if file_prefix == "gadm41_":
        return "ADM_ADM_" + str(layer_id)
    else:
        raise Exception(
            f"The requested GADM data version {file_prefix} does not exist."
        )


def filter_gadm(
    geo_df,
    layer,
    cc,
    contended_flag,
    output_nonstd_to_csv=False,
):
    # identify non-standard geo_df rows
    geo_df_non_std = geo_df[geo_df["GID_0"] != two_2_three_digits_country(cc)].copy()

    if not geo_df_non_std.empty:
        logger.info(
            f"Contended areas have been found for gadm layer {layer}. They will be treated according to {contended_flag} option"
        )

        # NOTE: in these options GID_0 is not changed because it is modified below
        if contended_flag == "drop":
            geo_df.drop(geo_df_non_std.index, inplace=True)
        elif contended_flag != "set_by_country":
            # "set_by_country" option is the default; if this elif applies, the desired option falls back to the default
            logger.warning(
                f"Value '{contended_flag}' for option contented_flag is not recognized.\n"
                + "Fallback to 'set_by_country'"
            )

    # force GID_0 to be the country code for the relevant countries
    geo_df["GID_0"] = cc

    # country shape should have a single geometry
    if (layer == 0) and (geo_df.shape[0] > 1):
        logger.warning(
            f"Country shape is composed by multiple shapes that are being merged in agreement to contented_flag option '{contended_flag}'"
        )
        # take the first row only to re-define geometry keeping other columns
        geo_df = geo_df.iloc[[0]].set_geometry([geo_df.unary_union])

    # debug output to file
    if output_nonstd_to_csv and not geo_df_non_std.empty:
        geo_df_non_std.to_csv(
            f"resources/non_standard_gadm{layer}_{cc}_raw.csv", index=False
        )

    return geo_df


def get_gadm_layer(
    country_list,
    layer_id,
    geo_crs,
    file_prefix,
    gadm_url_prefix,
    gadm_input_file_args,
    contended_flag,
    update=False,
    out_logging=False,
):
    """
    Function to retrieve a specific layer id of a geopackage for a selection of
    countries.

    Parameters
    ----------
    country_list : str
        List of the countries
    layer_id : int
        Layer to consider in the format GID_{layer_id}.
        When the requested layer_id is greater than the last available layer, then the last layer is selected.
        When a negative value is requested, then, the last layer is requested
    geo_crs: str
        General geographic projection
    file_prefix : str
        file prefix string
    gadm_url_prefix : str
        gadm url prefix
    gadm_input_file_args: list[str]
        gadm input file arguments list
    contended_flag : str
        contended areas
    update : bool
        Update = true, forces re-download of files
    out_logging : bool
        out_logging = true, enables output logging
    """
    # initialization of the list of geo dataframes
    geo_df_list = []

    for country_code in country_list:
        # download file gpkg
        file_gpkg, name_file = download_gadm(
            country_code,
            file_prefix,
            gadm_url_prefix,
            gadm_input_file_args,
            update,
            out_logging,
        )

        # get layers of a geopackage
        list_layers = fiona.listlayers(file_gpkg)

        # get layer name
        if layer_id < 0 or layer_id >= len(list_layers):
            # when layer id is negative or larger than the number of layers, select the last layer
            layer_id = len(list_layers) - 1
        code_layer = np.mod(layer_id, len(list_layers))
        layer_name = get_gadm_layer_name(file_prefix, layer_id)

        # read gpkg file
        geo_df_temp = gpd.read_file(
            file_gpkg, layer=layer_name, engine="pyogrio"
        ).to_crs(geo_crs)

        country_sub_index = ""
        if file_prefix == "gadm41_":
            country_sub_index = f"GID_{layer_id}"
            geo_df_temp = filter_gadm(
                geo_df=geo_df_temp,
                layer=layer_id,
                cc=country_code,
                contended_flag=contended_flag,
                output_nonstd_to_csv=False,
            )
        elif file_prefix == "gadm36_":
            country_sub_index = f"GID_{code_layer}"
            geo_df_temp["GID_0"] = [
                three_2_two_digits_country(twoD_c) for twoD_c in geo_df_temp["GID_0"]
            ]
        else:
            raise Exception(
                f"The requested GADM data version {file_prefix} does not exist."
            )

        geo_df_temp["GADM_ID"] = geo_df_temp[country_sub_index]

        # append geo data frames
        geo_df_list.append(geo_df_temp)

    geo_df_gadm = gpd.GeoDataFrame(pd.concat(geo_df_list, ignore_index=True))
    geo_df_gadm.set_crs(geo_crs, inplace=True)

    return geo_df_gadm


def locate_bus(
    coords,
    co,
    gadm_level,
    geo_crs,
    file_prefix,
    gadm_url_prefix,
    gadm_input_file_args,
    contended_flag,
    path_to_gadm=None,
    update=False,
    out_logging=False,
    gadm_clustering=False,
):
    """
    Function to locate the right node for a coordinate set input coords of
    point.

    Parameters
    ----------
    coords: pandas dataseries
        dataseries with 2 rows x & y representing the longitude and latitude
    co: string (code for country where coords are MA Morocco)
        code of the countries where the coordinates are
    gadm_level : int
        Layer to consider in the format GID_{layer_id}.
        When the requested layer_id is greater than the last available layer, then the last layer is selected.
        When a negative value is requested, then, the last layer is requested
    geo_crs : str
        General geographic projection
    file_prefix : str
        file prefix string
    gadm_url_prefix: str
        gadm url prefix
    gadm_input_file_args: list[str]
        gadm input file arguments list
    contended_flag : str
        contended areas
    path_to_gadm : str
        path to gadm
    update : bool
        Update = true, forces re-download of files
    out_logging : bool
        out_logging = true, enables output logging
    gadm_clustering : bool
        gadm_cluster = true, to enable clustering
    """
    col = "name"
    if not gadm_clustering:
        gdf = gpd.read_file(path_to_gadm)
    else:
        if path_to_gadm:
            gdf = gpd.read_file(path_to_gadm)
            if "GADM_ID" in gdf.columns:
                col = "GADM_ID"

                if gdf[col][0][
                    :3
                ].isalpha():  # TODO clean later by changing all codes to 2 letters
                    gdf[col] = gdf[col].apply(
                        lambda name: three_2_two_digits_country(name[:3]) + name[3:]
                    )
        else:
            gdf = get_gadm_layer(
                co,
                gadm_level,
                geo_crs,
                file_prefix,
                gadm_url_prefix,
                gadm_input_file_args,
                contended_flag,
                update,
                out_logging,
            )
            col = "GID_{}".format(gadm_level)

        # gdf.set_index("GADM_ID", inplace=True)
    gdf_co = gdf[
        gdf[col].str.contains(co)
    ]  # geodataframe of entire continent - output of prev function {} are placeholders
    # in strings - conditional formatting
    # insert any variable into that place using .format - extract string and filter for those containing co (MA)
    point = Point(coords["x"], coords["y"])  # point object

    try:
        return gdf_co[gdf_co.contains(point)][
            col
        ].item()  # filter gdf_co which contains point and returns the bus

    except ValueError:
        return gdf_co[gdf_co.geometry == min(gdf_co.geometry, key=(point.distance))][
            col
        ].item()  # looks for closest one shape=node


def get_conv_factors(sector):
    """
    Create a dictionary with all the conversion factors for the standard net calorific value
    from Tera Joule per Kilo Metric-ton to Tera Watt-hour based on
    https://unstats.un.org/unsd/energy/balance/2014/05.pdf.

    Considering that 1 Watt-hour = 3600 Joule, one obtains the values below dividing
    the standard net calorific values from the pdf by 3600.

    For example, the value "hard coal": 0.007167 is given by 25.8 / 3600, where 25.8 is the standard
    net calorific value.
    """

    conversion_factors_dict = {
        "additives and oxygenates": 0.008333,
        "anthracite": 0.005,
        "aviation gasoline": 0.01230,
        "bagasse": 0.002144,
        "biodiesel": 0.01022,
        "biogasoline": 0.007444,
        "bio jet kerosene": 0.011111,
        "bitumen": 0.01117,
        "brown coal": 0.003889,
        "brown coal briquettes": 0.00575,
        "charcoal": 0.00819,
        "coal tar": 0.007778,
        "coke-oven coke": 0.0078334,
        "coke-oven gas": 0.000277,
        "coking coal": 0.007833,
        "conventional crude oil": 0.01175,
        "crude petroleum": 0.011750,
        "ethane": 0.01289,
        "fuel oil": 0.01122,
        "fuelwood": 0.00254,
        "gas coke": 0.007326,
        "gas oil/ diesel oil": 0.01194,
        "gasoline-type jet fuel": 0.01230,
        "hard coal": 0.007167,
        "kerosene-type jet fuel": 0.01225,
        "lignite": 0.003889,
        "liquefied petroleum gas (lpg)": 0.01313,
        "lubricants": 0.011166,
        "motor gasoline": 0.01230,
        "naphtha": 0.01236,
        "natural gas": 0.00025,
        "natural gas liquids": 0.01228,
        "oil shale": 0.00247,
        "other bituminous coal": 0.005556,
        "other kerosene": 0.01216,
        "paraffin waxes": 0.01117,
        "patent fuel": 0.00575,
        "peat": 0.00271,
        "peat products": 0.00271,
        "petroleum coke": 0.009028,
        "refinery gas": 0.01375,
        "sub-bituminous coal": 0.005555,
    }

    if sector == "industry":
        return conversion_factors_dict
    else:
        logger.info(f"No conversion factors available for sector {sector}")
        return np.nan


def aggregate_fuels(sector):
    gas_fuels = [
        "blast furnace gas",
        "natural gas (including lng)",
    ]

    oil_fuels = [
        "additives and oxygenates" "aviation gasoline" "bitumen",
        "conventional crude oil",
        "crude petroleum",
        "ethane",
        "fuel oil",
        "gas oil/ diesel oil",
        "gasoline-type jet fuel",
        "kerosene-type jet fuel",
        "liquefied petroleum gas (lpg)",
        "lubricants",
        "motor gasoline",
        "naphtha",
        "natural gas liquids",
        "other kerosene",
        "paraffin waxes" "patent fuel",
        "petroleum coke",
        "refinery gas",
    ]

    coal_fuels = [
        "anthracite",
        "blast furnace gas",
        "brown coal",
        "brown coal briquettes",
        "coal coke",
        "coal tar",
        "coke-oven coke",
        "coke-oven gas",
        "coking coal",
        "gas coke",
        "gasworks gas",
        "hard coal",
        "lignite",
        "oil shale",
        "other bituminous coal",
        "patent fuel",
        "peat",
        "peat products",
        "recovered gases",
        "sub-bituminous coal",
    ]

    biomass_fuels = [
        "bagasse",
        "fuelwood",
        "biogases",
        "biogasoline",
        "biodiesel",
        "charcoal",
        "black liquor",
        "bio jet kerosene",
        "animal waste",
        "industrial waste",
        "municipal wastes",
        "vegetal waste",
    ]

    electricity = ["electricity"]

    heat = ["heat", "direct use of geothermal heat", "direct use of solar thermal heat"]

    if sector == "industry":
        return gas_fuels, oil_fuels, biomass_fuels, coal_fuels, heat, electricity
    else:
        logger.info(f"No fuels available for sector {sector}")
        return np.nan


def modify_commodity(commodity):
    if commodity.strip() == "Hrad coal":
        commodity = "Hard coal"
    elif commodity.strip().casefold() == "coke oven gas":
        commodity = "Coke-oven gas"
    elif commodity.strip().casefold() == "coke oven coke":
        commodity = "Coke-oven coke"
    elif commodity.strip() == "Liquified Petroleum Gas (LPG)":
        commodity = "Liquefied Petroleum Gas (LPG)"
    elif commodity.strip() == "Gas Oil/Diesel Oil":
        commodity = "Gas Oil/ Diesel Oil"
    elif commodity.strip() == "Lignite brown coal- recoverable resources":
        commodity = "Lignite brown coal - recoverable resources"
    return commodity.strip().casefold()


def safe_divide(numerator, denominator, default_value=np.nan):
    """
    Safe division function that returns NaN when the denominator is zero.
    """
    if denominator != 0.0:
        return numerator / denominator
    else:
        logging.warning(
            f"Division by zero: {numerator} / {denominator}, returning NaN."
        )
        return default_value


def normed(x):
    return (x / x.sum()).fillna(0.0)<|MERGE_RESOLUTION|>--- conflicted
+++ resolved
@@ -25,6 +25,7 @@
 import snakemake as sm
 import yaml
 from fake_useragent import UserAgent
+from pypsa.clustering.spatial import _make_consense
 from pypsa.components import component_attrs, components
 from pypsa.descriptors import Dict
 from shapely.geometry import Point
@@ -497,9 +498,6 @@
     raise Exception("Max retries exceeded")
 
 
-<<<<<<< HEAD
-def mock_snakemake(rule_name, root_dir=None, submodule_dir=None, **wildcards):
-=======
 def get_aggregation_strategies(aggregation_strategies):
     """
     Default aggregation strategies that cannot be defined in .yaml format must
@@ -518,7 +516,6 @@
 
 
 def mock_snakemake(rule_name, root_dir=None, submodule_dir=None, config_file=None, **wildcards):
->>>>>>> c2b25518
     """
     This function is expected to be executed from the "scripts"-directory of "
     the snakemake project. It returns a snakemake.script.Snakemake object,
@@ -912,16 +909,6 @@
 
     os.chdir(backup_cwd)
     return last_commit_message
-
-
-def update_config_dictionary(
-    config_dict,
-    parameter_key_to_fill="lines",
-    dict_to_use={"geometry": "first", "bounds": "first"},
-):
-    config_dict.setdefault(parameter_key_to_fill, {})
-    config_dict[parameter_key_to_fill].update(dict_to_use)
-    return config_dict
 
 
 def get_path(*args):
