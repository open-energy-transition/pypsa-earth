# -*- coding: utf-8 -*-
# SPDX-FileCopyrightText:  PyPSA-Earth and PyPSA-Eur Authors
#
# SPDX-License-Identifier: AGPL-3.0-or-later

# -*- coding: utf-8 -*-
"""
Retrieves conventional powerplant capacities and locations from `powerplantmatching <https://github.com/FRESNA/powerplantmatching>`_, assigns these to buses and creates a ``.csv`` file. It is possible to amend the powerplant database with custom entries provided in ``data/custom_powerplants.csv``.

Relevant Settings
-----------------

.. code:: yaml

    electricity:
      powerplants_filter:
      custom_powerplants:

.. seealso::
    Documentation of the configuration file ``config.yaml`` at
    :ref:`electricity`

Inputs
------

- ``networks/base.nc``: confer :ref:`base`.
- ``data/custom_powerplants.csv``: custom powerplants in the same format as `powerplantmatching <https://github.com/FRESNA/powerplantmatching>`_ provides or as OSM extractor generates

Outputs
-------

- ``resource/powerplants.csv``: A list of conventional power plants (i.e. neither wind nor solar) with fields for name, fuel type, technology, country, capacity in MW, duration, commissioning year, retrofit year, latitude, longitude, and dam information as documented in the `powerplantmatching README <https://github.com/FRESNA/powerplantmatching/blob/master/README.md>`_; additionally it includes information on the closest substation/bus in ``networks/base.nc``.

    .. image:: /img/powerplantmatching.png
        :width: 30 %

    **Source:** `powerplantmatching on GitHub <https://github.com/FRESNA/powerplantmatching>`_

Description
-----------

The configuration options ``electricity: powerplants_filter`` and ``electricity: custom_powerplants`` can be used to control whether data should be retrieved from the original powerplants database or from custom amendmends. These specify `pandas.query <https://pandas.pydata.org/pandas-docs/stable/reference/api/pandas.DataFrame.query.html>`_ commands.

1. Adding all powerplants from custom:

    .. code:: yaml

        powerplants_filter: false
        custom_powerplants: true

2. Replacing powerplants in e.g. Germany by custom data:

    .. code:: yaml

        powerplants_filter: Country not in ['Germany']
        custom_powerplants: true

    or

    .. code:: yaml

        powerplants_filter: Country not in ['Germany']
        custom_powerplants: Country in ['Germany']

3. Adding additional built year constraints:

    .. code:: yaml

        powerplants_filter: Country not in ['Germany'] and YearCommissioned <= 2015
        custom_powerplants: YearCommissioned <= 2015

Format required for the custom_powerplants.csv should be similar to the powerplantmatching format with some additional considerations:

Columns required: [id, Name, Fueltype, Technology, Set, Country, Capacity, Efficiency, DateIn, DateRetrofit, DateOut, lat, lon, Duration, Volume_Mm3, DamHeight_m, StorageCapacity_MWh, EIC, projectID]

Tagging considerations for columns in the file:

- FuelType: 'Natural Gas' has to be tagged either as 'OCGT', 'CCGT'
- Technology: 'Reservoir' has to be set as 'ror' if hydro powerplants are to be considered as 'Generators' and not 'StorageUnits'
- Country:  Country name has to be defined with its alpha2 code ('NG' for Nigeria,'BO' for Bolivia, 'FR' for France, etc.

The following assumptions were done to map custom OSM-extracted power plants with powerplantmatching format.

1. The benchmark PPM keys values were taken as follows:
        'Fueltype': ['Hydro', 'Hard Coal', 'Natural Gas', 'Lignite', 'Nuclear', 'Oil', 'Bioenergy'
            'Wind', 'Geothermal', 'Solar', 'Waste', 'Other']

        'Technology': ['Reservoir', 'Pumped Storage', 'Run-Of-River', 'Steam Turbine', 'CCGT', 'OCGT'
            'Pv', 'CCGT, Thermal', 'Offshore', 'Storage Technologies']

        'Set': ['Store', 'PP', 'CHP']

2. OSM-extracted features were mapped into PPM ones using a (quite arbitrary) set of rules:
        'coal': 'Hard Coal'
        'wind_turbine': 'Onshore',
        'horizontal_axis' : 'Onshore',
        'vertical_axis' : 'Offhore',
        'nuclear': 'Steam Turbine'
3. All hydro OSM-extracted objects were interpreted as generation technologies, although ["Run-Of-River", "Pumped Storage", "Reservoir"] in PPM can belong to 'Storage Technologies', too.
4. OSM extraction was supposed to be ignoring non-generation features like CHP and Natural Gas storage (in contrast to PPM).
"""

import geopandas as gpd
import numpy as np
import pandas as pd
import powerplantmatching as pm
import pypsa
import yaml
from _helpers import (
    change_to_script_dir,
    configure_logging,
    create_logger,
    get_current_directory_path,
    get_path,
    mock_snakemake,
    read_csv_nafix,
    two_digits_2_name_country,
)
from scipy.spatial import cKDTree as KDTree
from shapely.geometry import Point

logger = create_logger(__name__)


def add_power_plants(
    custom_power_plants_file_path,
    power_plants_config_dict,
    ppl_assignment_strategy,
    countries_names_list,
):

    if ppl_assignment_strategy == "replace":
        # use only the data from custom_powerplants.csv
        custom_power_plants = read_csv_nafix(
            custom_power_plants_file_path, index_col=0, dtype={"bus": "str"}
        )
        return custom_power_plants
    elif ppl_assignment_strategy == "merge":
        # merge the data from powerplantmatching and custom_powerplants.csv
        ppl_ppm = (
            pm.powerplants(
                from_url=False, update=True, config_update=power_plants_config_dict
            )
            .powerplant.fill_missing_decommissioning_years()
            .query(
                'Fueltype not in ["Solar", "Wind"] and Country in @countries_names_list'
            )
            .powerplant.convert_country_to_alpha2()
            .pipe(replace_natural_gas_technology)
        )
        ppl_cpp = read_csv_nafix(
            custom_power_plants_file_path, index_col=0, dtype={"bus": "str"}
        )
        power_plants = pd.concat(
            [ppl_ppm, ppl_cpp], sort=False, ignore_index=True, verify_integrity=True
        )
        return power_plants
    elif (
        ppl_assignment_strategy not in ["merge", "replace"]
        or ppl_assignment_strategy is None
    ):
        # use only the data from powerplantsmatching
        power_plants = (
            pm.powerplants(
                from_url=False, update=True, config_update=power_plants_config_dict
            )
            .powerplant.fill_missing_decommissioning_years()
            .query(
                'Fueltype not in ["Solar", "Wind"] and Country in @countries_names_list'
            )
            .powerplant.convert_country_to_alpha2()
            .pipe(replace_natural_gas_technology)
        )
        return power_plants
    else:
        raise Exception(
            "No power plants were built for custom_powerplants {}".format(
                ppl_assignment_strategy
            )
        )


def replace_natural_gas_technology(df: pd.DataFrame):
    """
    Maps and replaces gas technologies in the powerplants.csv onto model
    compliant carriers.
    """
    mapping = {
        "Steam Turbine": "CCGT",
        "Combustion Engine": "OCGT",
        "NG": "CCGT",
        "Ng": "CCGT",
        "NG/FO": "OCGT",
        "Ng/Fo": "OCGT",
        "NG/D": "OCGT",
        "LNG": "OCGT",
        "CCGT/D": "CCGT",
        "CCGT/FO": "CCGT",
        "LCCGT": "CCGT",
        "CCGT/Fo": "CCGT",
    }
    fueltype = df["Fueltype"] == "Natural Gas"
    df.loc[fueltype, "Technology"] = (
        df.loc[fueltype, "Technology"].replace(mapping).fillna("CCGT")
    )
    unique_tech_with_ng = df.loc[fueltype, "Technology"].unique()
    unknown_techs = np.setdiff1d(unique_tech_with_ng, ["CCGT", "OCGT"])
    if len(unknown_techs) > 0:
        df.loc[fueltype, "Technology"] = df.loc[fueltype, "Technology"].replace(
            {t: "CCGT" for t in unknown_techs}
        )
    df["Fueltype"] = np.where(fueltype, df["Technology"], df["Fueltype"])
    return df


if __name__ == "__main__":
    if "snakemake" not in globals():
<<<<<<< HEAD
        change_to_script_dir(__file__)
=======
        from _helpers import mock_snakemake

>>>>>>> a8987468
        snakemake = mock_snakemake("build_powerplants")

    configure_logging(snakemake)

    with open(snakemake.input.pm_config, "r") as f:
        powerplants_config = yaml.safe_load(f)

    filepath_osm_ppl = snakemake.input.osm_powerplants
    filepath_osm2pm_ppl = snakemake.output.powerplants_osm2pm
    powerplants_assignment_strategy = snakemake.params.custom_powerplants

    n = pypsa.Network(snakemake.input.base_network)
    countries_codes = n.buses.country.unique()
    countries_names = list(map(two_digits_2_name_country, countries_codes))

    powerplants_config["target_countries"] = countries_names

    if (
        "EXTERNAL_DATABASE"
        in powerplants_config["matching_sources"]
        + powerplants_config["fully_included_sources"]
    ):
        if "EXTERNAL_DATABASE" not in powerplants_config:
            logger.error(
                "Missing configuration EXTERNAL_DATABASE in powerplantmatching config yaml\n\t"
                "Please check file configs/powerplantmatching_config.yaml"
            )
        logger.info("Parsing OSM generator data to powerplantmatching format")
        powerplants_config["EXTERNAL_DATABASE"]["fn"] = get_path(
            get_current_directory_path(), filepath_osm2pm_ppl
        )
    else:
        # create an empty file
        with open(filepath_osm2pm_ppl, "w"):
            pass

    # specify the main query for filtering powerplants
    ppl_query = snakemake.params.powerplants_filter
    if isinstance(ppl_query, str):
        powerplants_config["main_query"] = ppl_query
    else:
        powerplants_config["main_query"] = ""

    ppl = add_power_plants(
        snakemake.input.custom_powerplants_file,
        powerplants_config,
        powerplants_assignment_strategy,
        countries_names,
    )

    countries_without_ppl = [
        c for c in countries_codes if c not in ppl.Country.unique()
    ]

    for c in countries_codes:
        substation_i = n.buses.query("substation_lv and country == @c").index
        kdtree = KDTree(n.buses.loc[substation_i, ["x", "y"]].values)
        ppl_i = ppl.query("Country == @c").index

        tree_i = kdtree.query(ppl.loc[ppl_i, ["lon", "lat"]].values)[1]
        ppl.loc[ppl_i, "bus"] = substation_i.append(pd.Index([np.nan]))[tree_i]

    if countries_without_ppl:
        logger.warning(f"No powerplants known in: {', '.join(countries_without_ppl)}")

    bus_null_b = ppl["bus"].isnull()
    if bus_null_b.any():
        logger.warning(f"Couldn't find close bus for {bus_null_b.sum()} powerplants")

    if snakemake.params.alternative_clustering:
        gadm_layer_id = snakemake.params.gadm_layer_id
        country_list = snakemake.params.countries
        geo_crs = snakemake.params.geo_crs

        gdf = gpd.read_file(snakemake.input.gadm_shapes)

        def locate_bus(coords, co):
            gdf_co = gdf[gdf["GADM_ID"].str.contains(co)]

            point = Point(coords["lon"], coords["lat"])

            try:
                return gdf_co[gdf_co.contains(point)][
                    "GADM_ID"
                ].item()  # filter gdf_co which contains point and returns the bus

            except ValueError:
                return gdf_co[
                    gdf_co.geometry == min(gdf_co.geometry, key=(point.distance))
                ][
                    "GADM_ID"
                ].item()  # looks for closest one shape=node
                # fixing https://github.com/pypsa-meets-earth/pypsa-earth/pull/670

        ppl["region_id"] = ppl[["lon", "lat", "Country"]].apply(
            lambda pp: locate_bus(pp[["lon", "lat"]], pp["Country"]), axis=1
        )

    ppl.to_csv(snakemake.output.powerplants)<|MERGE_RESOLUTION|>--- conflicted
+++ resolved
@@ -107,7 +107,6 @@
 import pypsa
 import yaml
 from _helpers import (
-    change_to_script_dir,
     configure_logging,
     create_logger,
     get_current_directory_path,
@@ -215,12 +214,6 @@
 
 if __name__ == "__main__":
     if "snakemake" not in globals():
-<<<<<<< HEAD
-        change_to_script_dir(__file__)
-=======
-        from _helpers import mock_snakemake
-
->>>>>>> a8987468
         snakemake = mock_snakemake("build_powerplants")
 
     configure_logging(snakemake)
