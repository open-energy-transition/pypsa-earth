# -*- coding: utf-8 -*-
# SPDX-FileCopyrightText:  PyPSA-Earth and PyPSA-Eur Authors
#
# SPDX-License-Identifier: AGPL-3.0-or-later
"""
Prepare gas network.
"""

import logging

logger = logging.getLogger(__name__)

import pathlib
import zipfile

import geopandas as gpd
import pandas as pd
<<<<<<< HEAD
from _helpers import content_retrieve, mock_snakemake, progress_retrieve
from build_shapes import get_gadm_shapes
=======
from _helpers import (
    BASE_DIR,
    content_retrieve,
    progress_retrieve,
    two_2_three_digits_country,
)
from build_shapes import gadm
from matplotlib.lines import Line2D
>>>>>>> 6d45a1a7
from pyproj import CRS
from pypsa.geo import haversine_pts
from shapely.geometry import Point
from shapely.ops import unary_union

if __name__ == "__main__":
    if "snakemake" not in globals():
        snakemake = mock_snakemake(
            "prepare_gas_network",
            simpl="",
            clusters="10",
        )


def download_IGGIELGN_gas_network():
    """
    Downloads a global dataset for gas networks as .xlsx.

    The following xlsx file was downloaded from the webpage
    https://globalenergymonitor.org/projects/global-gas-infrastructure-tracker/
    The dataset contains 3144 pipelines.
    """

    url = "https://zenodo.org/record/4767098/files/IGGIELGN.zip"

    # Save locations
<<<<<<< HEAD
    zip_fn = pathlib.Path("IGGIELGN.zip")
    to_fn = pathlib.Path("data/gas_network/scigrid-gas")
=======
    zip_fn = Path(os.path.join(BASE_DIR, "IGGIELGN.zip"))
    to_fn = Path(os.path.join(BASE_DIR, "data/gas_network/scigrid-gas"))
>>>>>>> 6d45a1a7

    logger.info(f"Downloading databundle from '{url}'.")
    progress_retrieve(url, zip_fn)

    logger.info(f"Extracting databundle.")
    zipfile.ZipFile(zip_fn).extractall(to_fn)

    zip_fn.unlink()

    logger.info(f"Gas infrastructure data available in '{to_fn}'.")


def download_GGIT_gas_network():
    """
    Downloads a global dataset for gas networks as .xlsx.

    The following xlsx file was downloaded from the webpage
    https://globalenergymonitor.org/projects/global-gas-infrastructure-tracker/
    The dataset contains 3144 pipelines.
    """
    url = "https://globalenergymonitor.org/wp-content/uploads/2022/12/GEM-GGIT-Gas-Pipelines-December-2022.xlsx"
    GGIT_gas_pipeline = pd.read_excel(
        content_retrieve(url),
        index_col=0,
        sheet_name="Gas Pipelines 2022-12-16",
        header=0,
    )

    return GGIT_gas_pipeline


def diameter_to_capacity(pipe_diameter_mm):
    """
    Calculate pipe capacity in MW based on diameter in mm.

    20 inch (500 mm)  50 bar -> 1.5   GW CH4 pipe capacity (LHV) 24 inch
    (600 mm)  50 bar -> 5     GW CH4 pipe capacity (LHV) 36 inch (900
    mm)  50 bar -> 11.25 GW CH4 pipe capacity (LHV) 48 inch (1200 mm) 80
    bar -> 21.7  GW CH4 pipe capacity (LHV)

    Based on p.15 of
    https://gasforclimate2050.eu/wp-content/uploads/2020/07/2020_European-Hydrogen-Backbone_Report.pdf
    """
    # slopes definitions
    m0 = (1500 - 0) / (500 - 0)
    m1 = (5000 - 1500) / (600 - 500)
    m2 = (11250 - 5000) / (900 - 600)
    m3 = (21700 - 11250) / (1200 - 900)

    # intercept
    a0 = 0
    a1 = -16000
    a2 = -7500
    a3 = -20100

    if pipe_diameter_mm < 500:
        return a0 + m0 * pipe_diameter_mm
    elif pipe_diameter_mm < 600:
        return a1 + m1 * pipe_diameter_mm
    elif pipe_diameter_mm < 900:
        return a2 + m2 * pipe_diameter_mm
    else:
        return a3 + m3 * pipe_diameter_mm


def inch_to_mm(len_inch):
    return len_inch / 0.0393701


def bcm_to_MW(cap_bcm):
    return cap_bcm * 9769444.44 / 8760


def correct_Diameter_col(value):
    value = str(value)
    # Check if the value contains a comma
    if "," in value:
        # Split the value by comma and convert each part to a float
        diameter_values = [float(val) for val in value.split(",")]
        # Calculate the mean of the values
        return sum(diameter_values) / len(diameter_values)
    elif "/" in value:
        # Split the value by slash and convert each part to a float
        diameter_values = [float(val) for val in value.split("/")]
        # Calculate the mean of the values
        return sum(diameter_values) / len(diameter_values)
    elif "-" in value:
        # Split the value by slash and convert each part to a float
        diameter_values = [float(val) for val in value.split("-")]
        # Calculate the mean of the values
        return sum(diameter_values) / len(diameter_values)
    else:
        # Return the original value for rows without a comma or slash
        return float(value)


def prepare_GGIT_data(GGIT_gas_pipeline):
    df = GGIT_gas_pipeline.copy().reset_index()

    # Drop rows containing "--" in the 'WKTFormat' column
    df = df[df["WKTFormat"] != "--"]

    # Keep pipelines that are as below
    df = df[df["Status"].isin(snakemake.params.gas_config["network_data_GGIT_status"])]

    # Convert the WKT column to a GeoDataFrame
    df = gpd.GeoDataFrame(df, geometry=gpd.GeoSeries.from_wkt(df["WKTFormat"]))

    # Set the CRS to EPSG:4326
    df.crs = CRS.from_epsg(4326)

    # Convert CRS to EPSG:3857 so we can measure distances
    df = df.to_crs(epsg=3857)

    # Convert and correct diameter column to be in mm
    df.loc[df["DiameterUnits"] == "mm", "diameter_mm"] = df.loc[
        df["DiameterUnits"] == "mm", "Diameter"
    ].apply(correct_Diameter_col)
    df.loc[df["DiameterUnits"] == "in", "diameter_mm"] = (
        df.loc[df["DiameterUnits"] == "in", "Diameter"]
        .apply(correct_Diameter_col)
        .apply(lambda d: inch_to_mm(float(d)))
    )

    # Convert Bcm/y to MW
    df["CapacityBcm/y"] = pd.to_numeric(df["CapacityBcm/y"], errors="coerce")
    df["capacity [MW]"] = df["CapacityBcm/y"].apply(lambda d: bcm_to_MW(d))

    # Get capacity from diameter for rows where no capacity is given
    df.loc[df["CapacityBcm/y"] == "--", "capacity [MW]"] = df.loc[
        df["CapacityBcm/y"] == "--", "diameter_mm"
    ].apply(lambda d: diameter_to_capacity(int(d)))
    df["diameter_mm"] = pd.to_numeric(
        df["diameter_mm"], errors="coerce", downcast="integer"
    )
    df.loc[pd.isna(df["CapacityBcm/y"]), "capacity [MW]"] = df.loc[
        pd.isna(df["CapacityBcm/y"]), "diameter_mm"
    ].apply(lambda d: diameter_to_capacity(d))

    return df


def load_IGGIELGN_data(fn):
    df = gpd.read_file(fn)
    param = df.param.apply(pd.Series)
    method = df.method.apply(pd.Series)[["diameter_mm", "max_cap_M_m3_per_d"]]
    method.columns = method.columns + "_method"
    df = pd.concat([df, param, method], axis=1)
    to_drop = ["param", "uncertainty", "method", "tags"]
    to_drop = df.columns.intersection(to_drop)
    df.drop(to_drop, axis=1, inplace=True)
    return df


def prepare_IGGIELGN_data(
    df,
    length_factor=1.5,
    correction_threshold_length=4,
    correction_threshold_p_nom=8,
    bidirectional_below=10,
):  # Taken from pypsa-eur and adapted
    # extract start and end from LineString
    df["point0"] = df.geometry.apply(lambda x: Point(x.coords[0]))
    df["point1"] = df.geometry.apply(lambda x: Point(x.coords[-1]))

    conversion_factor = 437.5  # MCM/day to MWh/h
    df["p_nom"] = df.max_cap_M_m3_per_d * conversion_factor

    # for inferred diameters, assume 500 mm rather than 900 mm (more conservative)
    df.loc[df.diameter_mm_method != "raw", "diameter_mm"] = 500.0

    keep = [
        "name",
        "diameter_mm",
        "is_H_gas",
        "is_bothDirection",
        "length_km",
        "p_nom",
        "max_pressure_bar",
        "start_year",
        "point0",
        "point1",
        "geometry",
    ]
    to_rename = {
        "is_bothDirection": "bidirectional",
        "is_H_gas": "H_gas",
        "start_year": "build_year",
        "length_km": "length",
    }
    df = df[keep].rename(columns=to_rename)

    df.bidirectional = df.bidirectional.astype(bool)
    df.H_gas = df.H_gas.astype(bool)

    # short lines below 10 km are assumed to be bidirectional
    short_lines = df["length"] < bidirectional_below
    df.loc[short_lines, "bidirectional"] = True

    # correct all capacities that deviate correction_threshold factor
    # to diameter-based capacities, unless they are NordStream pipelines
    # also all capacities below 0.5 GW are now diameter-based capacities
    df["p_nom_diameter"] = df.diameter_mm.apply(diameter_to_capacity)
    ratio = df.p_nom / df.p_nom_diameter
    not_nordstream = df.max_pressure_bar < 220
    df.p_nom.update(
        df.p_nom_diameter.where(
            (df.p_nom <= 500)
            | ((ratio > correction_threshold_p_nom) & not_nordstream)
            | ((ratio < 1 / correction_threshold_p_nom) & not_nordstream)
        )
    )

    # lines which have way too discrepant line lengths
    # get assigned haversine length * length factor
    df["length_haversine"] = df.apply(
        lambda p: length_factor
        * haversine_pts([p.point0.x, p.point0.y], [p.point1.x, p.point1.y]),
        axis=1,
    )
    ratio = df.eval("length / length_haversine")
    df["length"].update(
        df.length_haversine.where(
            (df["length"] < 20)
            | (ratio > correction_threshold_length)
            | (ratio < 1 / correction_threshold_length)
        )
    )

    # Convert CRS to EPSG:3857 so we can measure distances
    df = df.to_crs(epsg=3857)

    return df


<<<<<<< HEAD
=======
def get_GADM_filename(country_code):
    """
    Function to get the GADM filename given the country code.
    """
    special_codes_GADM = {
        "XK": "XKO",  # kosovo
        "CP": "XCL",  # clipperton island
        "SX": "MAF",  # sint maartin
        "TF": "ATF",  # french southern territories
        "AX": "ALA",  # aland
        "IO": "IOT",  # british indian ocean territory
        "CC": "CCK",  # cocos island
        "NF": "NFK",  # norfolk
        "PN": "PCN",  # pitcairn islands
        "JE": "JEY",  # jersey
        "XS": "XSP",  # spratly
        "GG": "GGY",  # guernsey
        "UM": "UMI",  # united states minor outlying islands
        "SJ": "SJM",  # svalbard
        "CX": "CXR",  # Christmas island
    }

    if country_code in special_codes_GADM:
        return f"gadm41_{special_codes_GADM[country_code]}"
    else:
        return f"gadm41_{two_2_three_digits_country(country_code)}"


def download_GADM(country_code, update=False, out_logging=False):
    """
    Download gpkg file from GADM for a given country code.

    Parameters
    ----------
    country_code : str
        Two letter country codes of the downloaded files
    update : bool
        Update = true, forces re-download of files

    Returns
    -------
    gpkg file per country
    """

    GADM_filename = get_GADM_filename(country_code)

    GADM_inputfile_gpkg = os.path.join(
        BASE_DIR,
        "data",
        "gadm",
        GADM_filename,
        GADM_filename + ".gpkg",
    )  # Input filepath gpkg

    return GADM_inputfile_gpkg, GADM_filename


def filter_gadm(
    geodf,
    layer,
    cc,
    contended_flag,
    output_nonstd_to_csv=False,
):
    # identify non standard geodf rows
    geodf_non_std = geodf[geodf["GID_0"] != two_2_three_digits_country(cc)].copy()

    if not geodf_non_std.empty:
        logger.info(
            f"Contended areas have been found for gadm layer {layer}. They will be treated according to {contended_flag} option"
        )

        # NOTE: in these options GID_0 is not changed because it is modified below
        if contended_flag == "drop":
            geodf.drop(geodf_non_std.index, inplace=True)
        elif contended_flag != "set_by_country":
            # "set_by_country" option is the default; if this elif applies, the desired option falls back to the default
            logger.warning(
                f"Value '{contended_flag}' for option contented_flag is not recognized.\n"
                + "Fallback to 'set_by_country'"
            )

    # force GID_0 to be the country code for the relevant countries
    geodf["GID_0"] = cc

    # country shape should have a single geometry
    if (layer == 0) and (geodf.shape[0] > 1):
        logger.warning(
            f"Country shape is composed by multiple shapes that are being merged in agreement to contented_flag option '{contended_flag}'"
        )
        # take the first row only to re-define geometry keeping other columns
        geodf = geodf.iloc[[0]].set_geometry([geodf.unary_union])

    # debug output to file
    if output_nonstd_to_csv and not geodf_non_std.empty:
        geodf_non_std.to_csv(
            f"resources/non_standard_gadm{layer}_{cc}_raw.csv", index=False
        )

    return geodf


def get_GADM_layer(
    country_list,
    layer_id,
    geo_crs,
    contended_flag,
    update=False,
    outlogging=False,
):
    """
    Function to retrieve a specific layer id of a geopackage for a selection of
    countries.

    Parameters
    ----------
    country_list : str
        List of the countries
    layer_id : int
        Layer to consider in the format GID_{layer_id}.
        When the requested layer_id is greater than the last available layer, then the last layer is selected.
        When a negative value is requested, then, the last layer is requested
    """
    # initialization of the geoDataFrame
    geodf_list = []

    for country_code in country_list:
        # Set the current layer id (cur_layer_id) to global layer_id
        cur_layer_id = layer_id

        # download file gpkg
        file_gpkg, name_file = download_GADM(country_code, update, outlogging)

        # get layers of a geopackage
        list_layers = fiona.listlayers(file_gpkg)

        # get layer name
        if (cur_layer_id < 0) or (cur_layer_id >= len(list_layers)):
            # when layer id is negative or larger than the number of layers, select the last layer
            cur_layer_id = len(list_layers) - 1

        # read gpkg file
        geodf_temp = gpd.read_file(
            file_gpkg, layer="ADM_ADM_" + str(cur_layer_id)
        ).to_crs(geo_crs)

        geodf_temp = filter_gadm(
            geodf=geodf_temp,
            layer=cur_layer_id,
            cc=country_code,
            contended_flag=contended_flag,
            output_nonstd_to_csv=False,
        )

        if layer_id == 0:
            geodf_temp["GADM_ID"] = geodf_temp[f"GID_{cur_layer_id}"].apply(
                lambda x: two_2_three_digits_country(x[:2])
            ) + pd.Series(range(1, geodf_temp.shape[0] + 1)).astype(str)
        else:
            # create a subindex column that is useful
            # in the GADM processing of sub-national zones
            # Fix issues with missing "." in selected cases
            geodf_temp["GADM_ID"] = geodf_temp[f"GID_{cur_layer_id}"].apply(
                lambda x: x if x[3] == "." else x[:3] + "." + x[3:]
            )

        # append geodataframes
        geodf_list.append(geodf_temp)

    geodf_GADM = gpd.GeoDataFrame(pd.concat(geodf_list, ignore_index=True))
    geodf_GADM.set_crs(geo_crs)

    return geodf_GADM


def gadm(
    countries,
    geo_crs,
    contended_flag,
    layer_id=2,
    update=False,
    out_logging=False,
    year=2020,
    nprocesses=None,
):
    if out_logging:
        logger.info("Stage 4/4: Creation GADM GeoDataFrame")

    # download data if needed and get the desired layer_id
    df_gadm = get_GADM_layer(countries, layer_id, geo_crs, contended_flag, update)

    # select and rename columns
    df_gadm.rename(columns={"GID_0": "country"}, inplace=True)

    # drop useless columns
    df_gadm.drop(
        df_gadm.columns.difference(["country", "GADM_ID", "geometry"]),
        axis=1,
        inplace=True,
        errors="ignore",
    )

    # renaming 3 letter to 2 letter ISO code before saving GADM file
    # solves issue: https://github.com/pypsa-meets-earth/pypsa-earth/issues/671
    # df_gadm["GADM_ID"] = (
    #     df_gadm["GADM_ID"]
    #     .str.split(".")
    #     .apply(lambda id: three_2_two_digits_country(id[0]) + "." + ".".join(id[1:]))
    # )
    # df_gadm.set_index("GADM_ID", inplace=True)
    # df_gadm["geometry"] = df_gadm["geometry"].map(_simplify_polys)
    df_gadm.geometry = df_gadm.geometry.apply(
        lambda r: make_valid(r) if not r.is_valid else r
    )
    df_gadm = df_gadm[df_gadm.geometry.is_valid & ~df_gadm.geometry.is_empty]

    return df_gadm


>>>>>>> 6d45a1a7
def load_bus_region(onshore_path, pipelines):
    """
    Load pypsa-earth-sec onshore regions.

    TODO: Think about including Offshore regions but only for states that have offshore pipelines.
    """
    bus_regions_onshore = gpd.read_file(onshore_path)
    # Convert CRS to EPSG:3857 so we can measure distances
    bus_regions_onshore = bus_regions_onshore.to_crs(epsg=3857)

    bus_regions_onshore = bus_regions_onshore.rename({"name": "gadm_id"}, axis=1).loc[
        :, ["gadm_id", "geometry"]
    ]

    if snakemake.params.alternative_clustering:
        countries_list = snakemake.params.countries_list
        layer_id = snakemake.params.layer_id
        update = snakemake.params.update
        out_logging = snakemake.params.out_logging
        year = snakemake.params.year
        nprocesses = snakemake.params.nprocesses
        contended_flag = snakemake.params.contended_flag
        geo_crs = snakemake.params.geo_crs
        file_prefix = snakemake.params.gadm_file_prefix
        gadm_url_prefix = snakemake.params.gadm_url_prefix
        gadm_input_file_args = ["data", "gadm"]

        bus_regions_onshore = get_gadm_shapes(
            False,
            False,
            countries_list,
            geo_crs,
            file_prefix,
            gadm_url_prefix,
            gadm_input_file_args,
            contended_flag,
            None,
            layer_id,
            update,
            out_logging,
            year,
            nprocesses=nprocesses,
        )

        bus_regions_onshore = bus_regions_onshore.rename(columns={"GADM_ID": "gadm_id"})
        bus_regions_onshore = bus_regions_onshore.to_crs(epsg=3857)

    country_borders = unary_union(bus_regions_onshore.geometry)

    # Create a new GeoDataFrame containing the merged polygon
    country_borders = gpd.GeoDataFrame(geometry=[country_borders], crs=pipelines.crs)

    return bus_regions_onshore, country_borders


def get_states_in_order(pipeline, bus_regions_onshore):
    states_p = []

    if pipeline.geom_type == "LineString":
        # Interpolate points along the LineString with a given step size (e.g., 5)
        step_size = 10000
        interpolated_points = [
            pipeline.interpolate(i) for i in range(0, int(pipeline.length), step_size)
        ]
        interpolated_points.append(
            pipeline.interpolate(pipeline.length)
        )  # Add the last point

    elif pipeline.geom_type == "MultiLineString":
        interpolated_points = []
        # Iterate over each LineString within the MultiLineString
        for line in pipeline.geoms:
            # Interpolate points along each LineString with a given step size (e.g., 5)
            step_size = 10000
            interpolated_points_line = [
                line.interpolate(i) for i in range(0, int(line.length), step_size)
            ]
            interpolated_points_line.append(
                line.interpolate(line.length)
            )  # Add the last point
            interpolated_points.extend(interpolated_points_line)

    # Check each interpolated point against the state geometries
    for point in interpolated_points:
        for index, state_row in bus_regions_onshore.iterrows():
            if state_row.geometry.contains(point):
                gadm_id = state_row["gadm_id"]
                if gadm_id not in states_p:
                    states_p.append(gadm_id)
                break  # Stop checking other states once a match is found

    return states_p


def parse_states(pipelines, bus_regions_onshore):
    # Parse the states of the points which are connected by the pipeline geometry object
    pipelines["nodes"] = None
    pipelines["states_passed"] = None
    pipelines["amount_states_passed"] = None

    for pipeline, row in pipelines.iterrows():
        states_p = get_states_in_order(row.geometry, bus_regions_onshore)
        # states_p = pd.unique(states_p)
        row["states_passed"] = states_p
        row["amount_states_passed"] = len(states_p)
        row["nodes"] = list(zip(states_p[0::1], states_p[1::1]))
        pipelines.loc[pipeline] = row
    print(
        "The maximum number of states which are passed by one single pipeline amounts to {}.".format(
            pipelines.states_passed.apply(lambda n: len(n)).max()
        )
    )
    return pipelines


def cluster_gas_network(pipelines, bus_regions_onshore, length_factor=1.25):
    # drop innerstatal pipelines
    pipelines_interstate = pipelines.drop(
        pipelines.loc[pipelines.amount_states_passed < 2].index
    )

    # Convert CRS to EPSG:3857 so we can measure distances
    pipelines_interstate = pipelines_interstate.to_crs(epsg=3857)  # 3857

    # Perform overlay operation to split lines by polygons
    pipelines_interstate = gpd.overlay(
        pipelines_interstate, bus_regions_onshore, how="intersection"
    )

    column_set = ["ProjectID", "nodes", "gadm_id", "capacity [MW]"]

    if snakemake.params.gas_config["network_data"] == "IGGIELGN":
        pipelines_per_state = (
            pipelines_interstate.rename(
                {"p_nom": "capacity [MW]", "name": "ProjectID"}, axis=1
            )
            .loc[:, column_set]
            .reset_index(drop=True)
        )
    elif snakemake.params.gas_config["network_data"] == "GGIT":
        pipelines_per_state = pipelines_interstate.loc[:, column_set].reset_index(
            drop=True
        )

    # Explode the column containing lists of tuples
    df_exploded = pipelines_per_state.explode("nodes").reset_index(drop=True)

    # Create new columns for the tuples
    df_exploded.insert(0, "bus1", pd.DataFrame(df_exploded["nodes"].tolist())[1])
    df_exploded.insert(0, "bus0", pd.DataFrame(df_exploded["nodes"].tolist())[0])

    # Drop the original column
    df_exploded.drop("nodes", axis=1, inplace=True)

    # Reset the index if needed
    df_exploded.reset_index(drop=True, inplace=True)

    # Custom function to check if value in column 'gadm_id' exists in either column 'bus0' or column 'bus1'
    def check_existence(row):
        return row["gadm_id"] in [row["bus0"], row["bus1"]]

    # Apply the custom function to each row and keep only the rows that satisfy the condition
    df_filtered = df_exploded[df_exploded.apply(check_existence, axis=1)]
    df_grouped = df_filtered.groupby(["bus0", "bus1", "ProjectID"], as_index=False).agg(
        {
            "capacity [MW]": "first",
        }
    )

    # Rename columns to match pypsa-earth-sec format
    df_grouped = df_grouped.rename({"capacity [MW]": "capacity"}, axis=1).loc[
        :, ["bus0", "bus1", "capacity"]
    ]

    # Group by buses to get average length and sum of capacites of all pipelines between any two states on the route.
    grouped = df_grouped.groupby(["bus0", "bus1"], as_index=False).agg(
        {"capacity": "sum"}
    )
    states1 = bus_regions_onshore.copy()
    states1 = states1.set_index("gadm_id")

    # Create center points for each polygon and store them in a new column 'center_point'
    states1["center_point"] = (
        states1["geometry"].to_crs(3857).centroid.to_crs(4326)
    )  # ----> If haversine_pts method  for length calc is used
    # states1['center_point'] = states1['geometry'].centroid

    # Create an empty DataFrame to store distances
    distance_data = []

    # Iterate over all combinations of polygons
    for i in range(len(states1)):
        for j in range(len(states1)):
            if i != j:
                polygon1 = states1.iloc[i]
                polygon2 = states1.iloc[j]

                # Calculate Haversine distance
                distance = haversine_pts(
                    [
                        Point(polygon1["center_point"].coords[0]).x,
                        Point(polygon1["center_point"].coords[-1]).y,
                    ],
                    [
                        Point(polygon2["center_point"].coords[0]).x,
                        Point(polygon2["center_point"].coords[-1]).y,
                    ],
                )  # ----> If haversine_pts method  for length calc is used

                # Store the distance along with polygon IDs or other relevant information
                polygon_id1 = states1.index[i]
                polygon_id2 = states1.index[j]
                distance_data.append([polygon_id1, polygon_id2, distance])

    # Create a DataFrame from the distance data
    distance_df = pd.DataFrame(distance_data, columns=["bus0", "bus1", "distance"])

    merged_df = pd.merge(grouped, distance_df, on=["bus0", "bus1"], how="left")

    merged_df["length"] = merged_df["distance"] * length_factor

    merged_df = merged_df.drop("distance", axis=1)

    merged_df["GWKm"] = (merged_df["capacity"] / 1000) * merged_df["length"]

    return merged_df


if not snakemake.params.custom_gas_network:
    if snakemake.params.gas_config["network_data"] == "GGIT":
        pipelines = download_GGIT_gas_network()
        pipelines = prepare_GGIT_data(pipelines)

    elif snakemake.params.gas_config["network_data"] == "IGGIELGN":
        download_IGGIELGN_gas_network()

        gas_network = os.path.join(
            BASE_DIR, "data/gas_network/scigrid-gas/data/IGGIELGN_PipeSegments.geojson"
        )

        pipelines = load_IGGIELGN_data(gas_network)
        pipelines = prepare_IGGIELGN_data(pipelines)

    bus_regions_onshore = load_bus_region(snakemake.input.regions_onshore, pipelines)[0]
    bus_regions_onshore.geometry = bus_regions_onshore.geometry.buffer(0)
    country_borders = load_bus_region(snakemake.input.regions_onshore, pipelines)[1]

    pipelines = parse_states(pipelines, bus_regions_onshore)

    if len(pipelines.loc[pipelines.amount_states_passed >= 2]) > 0:

        pipelines = cluster_gas_network(
            pipelines, bus_regions_onshore, length_factor=1.25
        )

        pipelines.to_csv(snakemake.output.clustered_gas_network, index=False)

        average_length = pipelines["length"].mean()
        print("average_length = ", average_length)

        total_system_capacity = pipelines["GWKm"].sum()
        print("total_system_capacity = ", total_system_capacity)

    else:
        print(
            "The following countries have no existing Natural Gas network between the chosen bus regions:\n"
            + ", ".join(bus_regions_onshore.country.unique().tolist())
        )

        # Create an empty DataFrame with the specified column names
        pipelines = {"bus0": [], "bus1": [], "capacity": [], "length": [], "GWKm": []}

        pipelines = pd.DataFrame(pipelines)
        pipelines.to_csv(snakemake.output.clustered_gas_network, index=False)<|MERGE_RESOLUTION|>--- conflicted
+++ resolved
@@ -10,24 +10,12 @@
 
 logger = logging.getLogger(__name__)
 
-import pathlib
 import zipfile
 
 import geopandas as gpd
 import pandas as pd
-<<<<<<< HEAD
-from _helpers import content_retrieve, mock_snakemake, progress_retrieve
+from _helpers import BASE_DIR, content_retrieve, get_path, mock_snakemake, progress_retrieve
 from build_shapes import get_gadm_shapes
-=======
-from _helpers import (
-    BASE_DIR,
-    content_retrieve,
-    progress_retrieve,
-    two_2_three_digits_country,
-)
-from build_shapes import gadm
-from matplotlib.lines import Line2D
->>>>>>> 6d45a1a7
 from pyproj import CRS
 from pypsa.geo import haversine_pts
 from shapely.geometry import Point
@@ -54,13 +42,8 @@
     url = "https://zenodo.org/record/4767098/files/IGGIELGN.zip"
 
     # Save locations
-<<<<<<< HEAD
-    zip_fn = pathlib.Path("IGGIELGN.zip")
-    to_fn = pathlib.Path("data/gas_network/scigrid-gas")
-=======
-    zip_fn = Path(os.path.join(BASE_DIR, "IGGIELGN.zip"))
-    to_fn = Path(os.path.join(BASE_DIR, "data/gas_network/scigrid-gas"))
->>>>>>> 6d45a1a7
+    zip_fn = get_path(BASE_DIR, "IGGIELGN.zip")
+    to_fn = get_path(BASE_DIR, "data", "gas_network", "scigrid-gas")
 
     logger.info(f"Downloading databundle from '{url}'.")
     progress_retrieve(url, zip_fn)
@@ -296,228 +279,6 @@
     return df
 
 
-<<<<<<< HEAD
-=======
-def get_GADM_filename(country_code):
-    """
-    Function to get the GADM filename given the country code.
-    """
-    special_codes_GADM = {
-        "XK": "XKO",  # kosovo
-        "CP": "XCL",  # clipperton island
-        "SX": "MAF",  # sint maartin
-        "TF": "ATF",  # french southern territories
-        "AX": "ALA",  # aland
-        "IO": "IOT",  # british indian ocean territory
-        "CC": "CCK",  # cocos island
-        "NF": "NFK",  # norfolk
-        "PN": "PCN",  # pitcairn islands
-        "JE": "JEY",  # jersey
-        "XS": "XSP",  # spratly
-        "GG": "GGY",  # guernsey
-        "UM": "UMI",  # united states minor outlying islands
-        "SJ": "SJM",  # svalbard
-        "CX": "CXR",  # Christmas island
-    }
-
-    if country_code in special_codes_GADM:
-        return f"gadm41_{special_codes_GADM[country_code]}"
-    else:
-        return f"gadm41_{two_2_three_digits_country(country_code)}"
-
-
-def download_GADM(country_code, update=False, out_logging=False):
-    """
-    Download gpkg file from GADM for a given country code.
-
-    Parameters
-    ----------
-    country_code : str
-        Two letter country codes of the downloaded files
-    update : bool
-        Update = true, forces re-download of files
-
-    Returns
-    -------
-    gpkg file per country
-    """
-
-    GADM_filename = get_GADM_filename(country_code)
-
-    GADM_inputfile_gpkg = os.path.join(
-        BASE_DIR,
-        "data",
-        "gadm",
-        GADM_filename,
-        GADM_filename + ".gpkg",
-    )  # Input filepath gpkg
-
-    return GADM_inputfile_gpkg, GADM_filename
-
-
-def filter_gadm(
-    geodf,
-    layer,
-    cc,
-    contended_flag,
-    output_nonstd_to_csv=False,
-):
-    # identify non standard geodf rows
-    geodf_non_std = geodf[geodf["GID_0"] != two_2_three_digits_country(cc)].copy()
-
-    if not geodf_non_std.empty:
-        logger.info(
-            f"Contended areas have been found for gadm layer {layer}. They will be treated according to {contended_flag} option"
-        )
-
-        # NOTE: in these options GID_0 is not changed because it is modified below
-        if contended_flag == "drop":
-            geodf.drop(geodf_non_std.index, inplace=True)
-        elif contended_flag != "set_by_country":
-            # "set_by_country" option is the default; if this elif applies, the desired option falls back to the default
-            logger.warning(
-                f"Value '{contended_flag}' for option contented_flag is not recognized.\n"
-                + "Fallback to 'set_by_country'"
-            )
-
-    # force GID_0 to be the country code for the relevant countries
-    geodf["GID_0"] = cc
-
-    # country shape should have a single geometry
-    if (layer == 0) and (geodf.shape[0] > 1):
-        logger.warning(
-            f"Country shape is composed by multiple shapes that are being merged in agreement to contented_flag option '{contended_flag}'"
-        )
-        # take the first row only to re-define geometry keeping other columns
-        geodf = geodf.iloc[[0]].set_geometry([geodf.unary_union])
-
-    # debug output to file
-    if output_nonstd_to_csv and not geodf_non_std.empty:
-        geodf_non_std.to_csv(
-            f"resources/non_standard_gadm{layer}_{cc}_raw.csv", index=False
-        )
-
-    return geodf
-
-
-def get_GADM_layer(
-    country_list,
-    layer_id,
-    geo_crs,
-    contended_flag,
-    update=False,
-    outlogging=False,
-):
-    """
-    Function to retrieve a specific layer id of a geopackage for a selection of
-    countries.
-
-    Parameters
-    ----------
-    country_list : str
-        List of the countries
-    layer_id : int
-        Layer to consider in the format GID_{layer_id}.
-        When the requested layer_id is greater than the last available layer, then the last layer is selected.
-        When a negative value is requested, then, the last layer is requested
-    """
-    # initialization of the geoDataFrame
-    geodf_list = []
-
-    for country_code in country_list:
-        # Set the current layer id (cur_layer_id) to global layer_id
-        cur_layer_id = layer_id
-
-        # download file gpkg
-        file_gpkg, name_file = download_GADM(country_code, update, outlogging)
-
-        # get layers of a geopackage
-        list_layers = fiona.listlayers(file_gpkg)
-
-        # get layer name
-        if (cur_layer_id < 0) or (cur_layer_id >= len(list_layers)):
-            # when layer id is negative or larger than the number of layers, select the last layer
-            cur_layer_id = len(list_layers) - 1
-
-        # read gpkg file
-        geodf_temp = gpd.read_file(
-            file_gpkg, layer="ADM_ADM_" + str(cur_layer_id)
-        ).to_crs(geo_crs)
-
-        geodf_temp = filter_gadm(
-            geodf=geodf_temp,
-            layer=cur_layer_id,
-            cc=country_code,
-            contended_flag=contended_flag,
-            output_nonstd_to_csv=False,
-        )
-
-        if layer_id == 0:
-            geodf_temp["GADM_ID"] = geodf_temp[f"GID_{cur_layer_id}"].apply(
-                lambda x: two_2_three_digits_country(x[:2])
-            ) + pd.Series(range(1, geodf_temp.shape[0] + 1)).astype(str)
-        else:
-            # create a subindex column that is useful
-            # in the GADM processing of sub-national zones
-            # Fix issues with missing "." in selected cases
-            geodf_temp["GADM_ID"] = geodf_temp[f"GID_{cur_layer_id}"].apply(
-                lambda x: x if x[3] == "." else x[:3] + "." + x[3:]
-            )
-
-        # append geodataframes
-        geodf_list.append(geodf_temp)
-
-    geodf_GADM = gpd.GeoDataFrame(pd.concat(geodf_list, ignore_index=True))
-    geodf_GADM.set_crs(geo_crs)
-
-    return geodf_GADM
-
-
-def gadm(
-    countries,
-    geo_crs,
-    contended_flag,
-    layer_id=2,
-    update=False,
-    out_logging=False,
-    year=2020,
-    nprocesses=None,
-):
-    if out_logging:
-        logger.info("Stage 4/4: Creation GADM GeoDataFrame")
-
-    # download data if needed and get the desired layer_id
-    df_gadm = get_GADM_layer(countries, layer_id, geo_crs, contended_flag, update)
-
-    # select and rename columns
-    df_gadm.rename(columns={"GID_0": "country"}, inplace=True)
-
-    # drop useless columns
-    df_gadm.drop(
-        df_gadm.columns.difference(["country", "GADM_ID", "geometry"]),
-        axis=1,
-        inplace=True,
-        errors="ignore",
-    )
-
-    # renaming 3 letter to 2 letter ISO code before saving GADM file
-    # solves issue: https://github.com/pypsa-meets-earth/pypsa-earth/issues/671
-    # df_gadm["GADM_ID"] = (
-    #     df_gadm["GADM_ID"]
-    #     .str.split(".")
-    #     .apply(lambda id: three_2_two_digits_country(id[0]) + "." + ".".join(id[1:]))
-    # )
-    # df_gadm.set_index("GADM_ID", inplace=True)
-    # df_gadm["geometry"] = df_gadm["geometry"].map(_simplify_polys)
-    df_gadm.geometry = df_gadm.geometry.apply(
-        lambda r: make_valid(r) if not r.is_valid else r
-    )
-    df_gadm = df_gadm[df_gadm.geometry.is_valid & ~df_gadm.geometry.is_empty]
-
-    return df_gadm
-
-
->>>>>>> 6d45a1a7
 def load_bus_region(onshore_path, pipelines):
     """
     Load pypsa-earth-sec onshore regions.
@@ -754,7 +515,7 @@
     elif snakemake.params.gas_config["network_data"] == "IGGIELGN":
         download_IGGIELGN_gas_network()
 
-        gas_network = os.path.join(
+        gas_network = get_path(
             BASE_DIR, "data/gas_network/scigrid-gas/data/IGGIELGN_PipeSegments.geojson"
         )
 
