--- conflicted
+++ resolved
@@ -422,24 +422,17 @@
 def base_network():
     buses = _load_buses_from_osm().reset_index()
     lines = _load_lines_from_osm(buses)
-<<<<<<< HEAD
-    converters = _load_converters_from_osm(buses)
-=======
     lines_dc = _load_links_from_osm(buses)
     transformers = _load_transformers_from_osm(buses)
->>>>>>> 0674ac6c
+    converters = _load_converters_from_osm(buses)
 
     # TODO: Set appropriate electrical parameters for AC and DC lines once properly debugged
     # lines = _set_electrical_parameters_lines(lines)
 
-<<<<<<< HEAD
-    lines = _set_electrical_parameters_lines(lines)
-=======
     lines_ac_dc = pd.concat([lines, lines_dc], ignore_index=True)
     lines_ac_dc = _set_electrical_parameters_lines(lines_ac_dc)
     transformers = _set_electrical_parameters_transformers(transformers)
 
->>>>>>> 0674ac6c
     n = pypsa.Network()
     n.name = "PyPSA-Eur"
 
@@ -455,6 +448,7 @@
     # Load AC and DC lines as "Line" component to avoid problems with preprocessing links by the solver
     n.import_components_from_dataframe(lines, "Line")
     n.import_components_from_dataframe(converters, "Link")
+    n.import_components_from_dataframe(lines_ac_dc, "Line")
 
     _set_lines_s_nom_from_linetypes(n)
 
