# -*- coding: utf-8 -*-
import logging
import os
import shutil
import subprocess
import zipfile
from pathlib import Path

import fiona
import geopandas as gpd
import numpy as np
import pandas as pd
import requests
from pypsa.components import component_attrs, components
from pypsa.descriptors import Dict
from shapely.geometry import Point
from vresutils.costdata import annuity


def sets_path_to_root(root_directory_name):  # Imported from pypsa-africa
    """
    Search and sets path to the given root directory (root/path/file).

    Parameters
    ----------
    root_directory_name : str
        Name of the root directory.
    n : int
        Number of folders the function will check upwards/root directed.

    """
    import os

    repo_name = root_directory_name
    n = 8  # check max 8 levels above. Random default.
    n0 = n

    while n >= 0:
        n -= 1
        # if repo_name is current folder name, stop and set path
        if repo_name == os.path.basename(os.path.abspath(".")):
            repo_path = os.getcwd()  # os.getcwd() = current_path
            os.chdir(repo_path)  # change dir_path to repo_path
            print("This is the repository path: ", repo_path)
            print("Had to go %d folder(s) up." % (n0 - 1 - n))
            break
        # if repo_name NOT current folder name for 5 levels then stop
        if n == 0:
            print("Cant find the repo path.")
        # if repo_name NOT current folder name, go one dir higher
        else:
            upper_path = os.path.dirname(os.path.abspath("."))  # name of upper folder
            os.chdir(upper_path)


def mock_snakemake(rulename, **wildcards):
    """
    This function is expected to be executed from the 'scripts'-directory of '
    the snakemake project. It returns a snakemake.script.Snakemake object,
    based on the Snakefile.

    If a rule has wildcards, you have to specify them in **wildcards.

    Parameters
    ----------
    rulename: str
        name of the rule for which the snakemake object should be generated
    **wildcards:
        keyword arguments fixing the wildcards. Only necessary if wildcards are
        needed.
    """
    import os

    import snakemake as sm
    from pypsa.descriptors import Dict
    from snakemake.script import Snakemake

    script_dir = Path(__file__).parent.resolve()
    assert (
        Path.cwd().resolve() == script_dir
    ), f"mock_snakemake has to be run from the repository scripts directory {script_dir}"
    os.chdir(script_dir.parent)
    for p in sm.SNAKEFILE_CHOICES:
        if os.path.exists(p):
            snakefile = p
            break
    workflow = sm.Workflow(snakefile, overwrite_configfiles=[], rerun_triggers=[])
    # workflow = sm.Workflow(snakefile, overwrite_configfiles=[])
    workflow.include(snakefile)
    workflow.global_resources = {}
    rule = workflow.get_rule(rulename)
    dag = sm.dag.DAG(workflow, rules=[rule])
    wc = Dict(wildcards)
    job = sm.jobs.Job(rule, dag, wc)

    def make_accessable(*ios):
        for io in ios:
            for i in range(len(io)):
                io[i] = os.path.abspath(io[i])

    make_accessable(job.input, job.output, job.log)
    snakemake = Snakemake(
        job.input,
        job.output,
        job.params,
        job.wildcards,
        job.threads,
        job.resources,
        job.log,
        job.dag.workflow.config,
        job.rule.name,
        None,
    )
    # create log and output dir if not existent
    for path in list(snakemake.log) + list(snakemake.output):
        Path(path).parent.mkdir(parents=True, exist_ok=True)

    os.chdir(script_dir)
    return snakemake


def prepare_costs(cost_file, USD_to_EUR, discount_rate, Nyears, lifetime):
    # set all asset costs and other parameters
    costs = pd.read_csv(cost_file, index_col=[0, 1]).sort_index()

    # correct units to MW and EUR
    costs.loc[costs.unit.str.contains("/kW"), "value"] *= 1e3
    costs.loc[costs.unit.str.contains("USD"), "value"] *= USD_to_EUR

    # min_count=1 is important to generate NaNs which are then filled by fillna
    costs = (
        costs.loc[:, "value"].unstack(level=1).groupby("technology").sum(min_count=1)
    )
    costs = costs.fillna(
        {
            "CO2 intensity": 0,
            "FOM": 0,
            "VOM": 0,
            "discount rate": discount_rate,
            "efficiency": 1,
            "fuel": 0,
            "investment": 0,
            "lifetime": lifetime,
        }
    )

    def annuity_factor(v):
        return annuity(v["lifetime"], v["discount rate"]) + v["FOM"] / 100

    costs["fixed"] = [
        annuity_factor(v) * v["investment"] * Nyears for i, v in costs.iterrows()
    ]

    return costs


def create_network_topology(
    n, prefix, like="ac", connector=" <-> ", bidirectional=True
):
    """
    Create a network topology like the power transmission network.

    Parameters
    ----------
    n : pypsa.Network
    prefix : str
    connector : str
    bidirectional : bool, default True
        True: one link for each connection
        False: one link for each connection and direction (back and forth)

    Returns
    -------
    pd.DataFrame with columns bus0, bus1 and length
    """

    ln_attrs = ["bus0", "bus1", "length"]
    lk_attrs = ["bus0", "bus1", "length", "underwater_fraction"]

    # TODO: temporary fix for whan underwater_fraction is not found
    if "underwater_fraction" not in n.links.columns:
        if n.links.empty:
            n.links["underwater_fraction"] = None
        else:
            n.links["underwater_fraction"] = 0.0

    candidates = pd.concat(
        [n.lines[ln_attrs], n.links.loc[n.links.carrier == "DC", lk_attrs]]
    ).fillna(0)

    positive_order = candidates.bus0 < candidates.bus1
    candidates_p = candidates[positive_order]
    swap_buses = {"bus0": "bus1", "bus1": "bus0"}
    candidates_n = candidates[~positive_order].rename(columns=swap_buses)
    candidates = pd.concat([candidates_p, candidates_n])

    def make_index(c):
        return prefix + c.bus0 + connector + c.bus1

    topo = candidates.groupby(["bus0", "bus1"], as_index=False).mean()
    topo.index = topo.apply(make_index, axis=1)

    if not bidirectional:
        topo_reverse = topo.copy()
        topo_reverse.rename(columns=swap_buses, inplace=True)
        topo_reverse.index = topo_reverse.apply(make_index, axis=1)
        topo = pd.concat([topo, topo_reverse])

    return topo


def create_dummy_data(n, sector, carriers):
    ind = n.buses_t.p.index
    ind = n.buses.index[n.buses.carrier == "AC"]

    if sector == "industry":
        col = [
            "electricity",
            "coal",
            "coke",
            "solid biomass",
            "methane",
            "hydrogen",
            "low-temperature heat",
            "naphtha",
            "process emission",
            "process emission from feedstock",
            "current electricity",
        ]
    else:
        raise Exception("sector not found")
    data = (
        np.random.randint(10, 500, size=(len(ind), len(col))) * 1000 * 1
    )  # TODO change 1 with temp. resolution

    return pd.DataFrame(data, index=ind, columns=col)


# def create_transport_data_dummy(pop_layout,
#                                 transport_data,
#                                 cars=4000000,
#                                 average_fuel_efficiency=0.7):

#     for country in pop_layout.ct.unique():

#         country_data = pd.DataFrame(
#             data=[[cars, average_fuel_efficiency]],
#             columns=transport_data.columns,
#             index=[country],
#         )
#         transport_data = pd.concat([transport_data, country_data], axis=0)

#     transport_data_dummy = transport_data

#     return transport_data_dummy

# def create_temperature_dummy(pop_layout, temperature):

#     temperature_dummy = pd.DataFrame(index=temperature.index)

#     for index in pop_layout.index:
#         temperature_dummy[index] = temperature["ES0 0"]

#     return temperature_dummy

# def create_energy_totals_dummy(pop_layout, energy_totals):
#     """
#     Function to add additional countries specified in pop_layout.index to energy_totals, these countries take the same values as Spain
#     """
#     # All countries in pop_layout get the same values as Spain
#     for country in pop_layout.ct.unique():
#         energy_totals.loc[country] = energy_totals.loc["ES"]

#     return energy_totals


def cycling_shift(df, steps=1):
    """Cyclic shift on index of pd.Series|pd.DataFrame by number of steps"""
    df = df.copy()
    new_index = np.roll(df.index, steps)
    df.values[:] = df.reindex(index=new_index).values
    return df


def override_component_attrs(directory):
    """Tell PyPSA that links can have multiple outputs by
    overriding the component_attrs. This can be done for
    as many buses as you need with format busi for i = 2,3,4,5,....
    See https://pypsa.org/doc/components.html#link-with-multiple-outputs-or-inputs

    Parameters
    ----------
    directory : string
        Folder where component attributes to override are stored
        analogous to ``pypsa/component_attrs``, e.g. `links.csv`.

    Returns
    -------
    Dictionary of overriden component attributes.
    """

    attrs = Dict({k: v.copy() for k, v in component_attrs.items()})

    for component, list_name in components.list_name.items():
        fn = f"{directory}/{list_name}.csv"
        if os.path.isfile(fn):
            overrides = pd.read_csv(fn, index_col=0, na_values="n/a")
            attrs[component] = overrides.combine_first(attrs[component])

    return attrs


def get_country(target, **keys):
    """
    Function to convert country codes using pycountry
    Parameters
    ----------
    target: str
        Desired type of country code.
        Examples:
            - 'alpha_3' for 3-digit
            - 'alpha_2' for 2-digit
            - 'name' for full country name
    keys: dict
        Specification of the country name and reference system.
        Examples:
            - alpha_3="ZAF" for 3-digit
            - alpha_2="ZA" for 2-digit
            - name="South Africa" for full country name
    Returns
    -------
    country code as requested in keys or np.nan, when country code is not recognized
    Example of usage
    -------
    - Convert 2-digit code to 3-digit codes: get_country('alpha_3', alpha_2="ZA")
    - Convert 3-digit code to 2-digit codes: get_country('alpha_2', alpha_3="ZAF")
    - Convert 2-digit code to full name: get_country('name', alpha_2="ZA")
    """
    import pycountry as pyc

    assert len(keys) == 1
    try:
        return getattr(pyc.countries.get(**keys), target)
    except (KeyError, AttributeError):
        return np.nan


def two_2_three_digits_country(two_code_country):
    """
    Convert 2-digit to 3-digit country code:
    Parameters
    ----------
    two_code_country: str
        2-digit country name
    Returns
    ----------
    three_code_country: str
        3-digit country name
    """
    if two_code_country == "SN-GM":
        return f"{two_2_three_digits_country('SN')}-{two_2_three_digits_country('GM')}"

    three_code_country = get_country("alpha_3", alpha_2=two_code_country)
    return three_code_country


def three_2_two_digits_country(three_code_country):
    """
    Convert 3-digit to 2-digit country code:
    Parameters
    ----------
    three_code_country: str
        3-digit country name
    Returns
    ----------
    two_code_country: str
        2-digit country name
    """
    if three_code_country == "SEN-GMB":
        return f"{three_2_two_digits_country('SN')}-{three_2_two_digits_country('GM')}"

    two_code_country = get_country("alpha_2", alpha_3=three_code_country)
    return two_code_country


def two_digits_2_name_country(two_code_country):
    """
    Convert 2-digit country code to full name country:
    Parameters
    ----------
    two_code_country: str
        2-digit country name
    Returns
    ----------
    full_name: str
        full country name
    """
    if two_code_country == "SN-GM":
        return f"{two_digits_2_name_country('SN')}-{two_digits_2_name_country('GM')}"

    full_name = get_country("name", alpha_2=two_code_country)
    return full_name


def download_GADM(country_code, update=False, out_logging=False):
    """
    Download gpkg file from GADM for a given country code

    Parameters
    ----------
    country_code : str
        Two letter country codes of the downloaded files
    update : bool
        Update = true, forces re-download of files

    Returns
    -------
    gpkg file per country

    """

    GADM_filename = f"gadm36_{two_2_three_digits_country(country_code)}"
    GADM_url = f"https://biogeo.ucdavis.edu/data/gadm3.6/gpkg/{GADM_filename}_gpkg.zip"
    _logger = logging.getLogger(__name__)
    GADM_inputfile_zip = os.path.join(
        os.getcwd(),
        "data",
        "raw",
        "gadm",
        GADM_filename,
        GADM_filename + ".zip",
    )  # Input filepath zip

    GADM_inputfile_gpkg = os.path.join(
        os.getcwd(),
        "data",
        "raw",
        "gadm",
        GADM_filename,
        GADM_filename + ".gpkg",
    )  # Input filepath gpkg

    if not os.path.exists(GADM_inputfile_gpkg) or update is True:
        if out_logging:
            _logger.warning(
                f"Stage 4/4: {GADM_filename} of country {two_digits_2_name_country(country_code)} does not exist, downloading to {GADM_inputfile_zip}"
            )
        #  create data/osm directory
        os.makedirs(os.path.dirname(GADM_inputfile_zip), exist_ok=True)

        with requests.get(GADM_url, stream=True) as r:
            with open(GADM_inputfile_zip, "wb") as f:
                shutil.copyfileobj(r.raw, f)

        with zipfile.ZipFile(GADM_inputfile_zip, "r") as zip_ref:
            zip_ref.extractall(os.path.dirname(GADM_inputfile_zip))

    return GADM_inputfile_gpkg, GADM_filename


def get_GADM_layer(country_list, layer_id, update=False, outlogging=False):
    """
    Function to retrive a specific layer id of a geopackage for a selection of countries

    Parameters
    ----------
    country_list : str
        List of the countries
    layer_id : int
        Layer to consider in the format GID_{layer_id}.
        When the requested layer_id is greater than the last available layer, then the last layer is selected.
        When a negative value is requested, then, the last layer is requested

    """
    # initialization of the list of geodataframes
    geodf_list = []

    for country_code in country_list:
        # download file gpkg
        file_gpkg, name_file = download_GADM(country_code, update, outlogging)

        # get layers of a geopackage
        list_layers = fiona.listlayers(file_gpkg)

        # get layer name
        if layer_id < 0 | layer_id >= len(list_layers):
            # when layer id is negative or larger than the number of layers, select the last layer
            layer_id = len(list_layers) - 1
        code_layer = np.mod(layer_id, len(list_layers))
        layer_name = (
            f"gadm36_{two_2_three_digits_country(country_code).upper()}_{code_layer}"
        )

        # read gpkg file
        geodf_temp = gpd.read_file(file_gpkg, layer=layer_name)

        # convert country name representation of the main country (GID_0 column)
        geodf_temp["GID_0"] = [
            three_2_two_digits_country(twoD_c) for twoD_c in geodf_temp["GID_0"]
        ]

        # create a subindex column that is useful
        # in the GADM processing of sub-national zones
        geodf_temp["GADM_ID"] = geodf_temp[f"GID_{code_layer}"]

        # concatenate geodataframes
        geodf_list = pd.concat([geodf_list, geodf_temp])

    geodf_GADM = gpd.GeoDataFrame(pd.concat(geodf_list, ignore_index=True))
    geodf_GADM.set_crs(geodf_list[0].crs, inplace=True)

    return geodf_GADM


def locate_bus(
    coords,
    co,
    gadm_level,
    path_to_gadm=None,
    gadm_clustering=False,
    col="name",
):
    """
    Function to locate the right node for a coordinate set
    input coords of point
    Parameters
    ----------
    coords: pandas dataseries
        dataseries with 2 rows x & y representing the longitude and latitude
    co: string (code for country where coords are MA Morocco)
        code of the countries where the coordinates are
    """
    col = "name"
    if not gadm_clustering:
        gdf = gpd.read_file(path_to_gadm)
    else:
        if path_to_gadm:
            gdf = gpd.read_file(path_to_gadm)
            if "GADM_ID" in gdf.columns:
                col = "GADM_ID"

                if gdf[col][0][
                    :3
                ].isalpha():  # TODO clean later by changing all codes to 2 letters
                    gdf[col] = gdf[col].apply(
                        lambda name: three_2_two_digits_country(name[:3]) + name[3:]
                    )
        else:
            gdf = get_GADM_layer(co, gadm_level)
            col = "GID_{}".format(gadm_level)

        # gdf.set_index("GADM_ID", inplace=True)
    gdf_co = gdf[
        gdf[col].str.contains(co)
    ]  # geodataframe of entire continent - output of prev function {} are placeholders
    # in strings - conditional formatting
    # insert any variable into that place using .format - extract string and filter for those containing co (MA)
    point = Point(coords["x"], coords["y"])  # point object

    try:
        return gdf_co[gdf_co.contains(point)][
            col
        ].item()  # filter gdf_co which contains point and returns the bus

    except ValueError:
        return gdf_co[gdf_co.geometry == min(gdf_co.geometry, key=(point.distance))][
            col
        ].item()  # looks for closest one shape=node


<<<<<<< HEAD
def get_last_commit_message(path):
    """
    Function to get the last PyPSA-Earth Git commit message
    Returns
    -------
    result : string
    """
    _logger = logging.getLogger(__name__)
    last_commit_message = None
    backup_cwd = os.getcwd()
    try:
        os.chdir(path)
        last_commit_message = (
            subprocess.check_output(
                ["git", "log", "-n", "1", "--pretty=format:%H %s"],
                stderr=subprocess.STDOUT,
            )
            .decode()
            .strip()
        )
    except subprocess.CalledProcessError as e:
        _logger.warning(f"Error executing Git: {e}")

    os.chdir(backup_cwd)
    return last_commit_message
=======
def get_conv_factors(sector):
    # Create a dictionary with all the conversion factors from ktons or m3 to TWh based on https://unstats.un.org/unsd/energy/balance/2014/05.pdf
    if sector == "industry":
        fuels_conv_toTWh = {
            "Gas Oil/ Diesel Oil": 0.01194,
            "Motor Gasoline": 0.01230,
            "Kerosene-type Jet Fuel": 0.01225,
            "Aviation gasoline": 0.01230,
            "Biodiesel": 0.01022,
            "Natural gas liquids": 0.01228,
            "Biogasoline": 0.007444,
            "Bitumen": 0.01117,
            "Fuel oil": 0.01122,
            "Liquefied petroleum gas (LPG)": 0.01313,
            "Liquified Petroleum Gas (LPG)": 0.01313,
            "Lubricants": 0.01117,
            "Naphtha": 0.01236,
            "Fuelwood": 0.00254,
            "Charcoal": 0.00819,
            "Patent fuel": 0.00575,
            "Brown coal briquettes": 0.00575,
            "Hard coal": 0.007167,
            "Hrad coal": 0.007167,
            "Other bituminous coal": 0.005556,
            "Anthracite": 0.005,
            "Peat": 0.00271,
            "Peat products": 0.00271,
            "Lignite": 0.003889,
            "Brown coal": 0.003889,
            "Sub-bituminous coal": 0.005555,
            "Coke-oven coke": 0.0078334,
            "Coke oven coke": 0.0078334,
            "Coke Oven Coke": 0.0078334,
            "Gasoline-type jet fuel": 0.01230,
            "Conventional crude oil": 0.01175,
            "Brown Coal Briquettes": 0.00575,
            "Refinery Gas": 0.01375,
            "Petroleum coke": 0.009028,
            "Coking coal": 0.007833,
            "Peat Products": 0.00271,
            "Petroleum Coke": 0.009028,
            "Additives and Oxygenates": 0.008333,
            "Bagasse": 0.002144,
            "Bio jet kerosene": 0.011111,
            "Crude petroleum": 0.011750,
            "Gas coke": 0.007326,
            "Gas Coke": 0.007326,
            "Refinery gas": 0.01375,
            "Coal Tar": 0.007778,
        }
    return fuels_conv_toTWh


def aggregate_fuels(sector):
    gas_fuels = [
        "Blast Furnace Gas",
        "Biogases",
        "Biogasoline",
        "Coke Oven Gas",
        "Gas Coke",
        "Gasworks Gas",
        "Natural gas (including LNG)",
        "Natural Gas (including LNG)",
        "Natural gas liquids",
        "Refinery gas",
    ]

    oil_fuels = [
        "Biodiesel",
        "Motor Gasoline",
        "Liquefied petroleum gas (LPG)",
        "Liquified Petroleum Gas (LPG)",
        "Fuel oil",
        "Kerosene-type Jet Fuel",
        "Conventional crude oil",
        "Crude petroleum",
        "Lubricants",
        "Naphtha",
        "Gas Oil/ Diesel Oil",
        "Black Liquor",
    ]

    coal_fuels = [
        "Anthracite",
        "Brown coal",
        "Brown coal briquettes",
        "Coke-oven coke",
        "Coke Oven Coke",
        "Hard coal",
        "Other bituminous coal",
        "Sub-bituminous coal",
        "Coking coal",
        "Bitumen",
    ]

    biomass_fuels = [
        "Bagasse",
        "Fuelwood",
        "Peat",
        "Peat products",
        "Charcoal",
        "Petroleum Coke",
        "Lignite",
        "Brown coal",
        "Hrad coal",
        "Sub-bituminous coal",
        "Petroleum Coke",
    ]

    coal_fuels = [
        "Anthracite",
        "Charcoal",
        "Coke oven coke",
        "Coke-oven coke",
        "Coke Oven Coke",
        "Coking coal",
        "Hard coal",
        "Other bituminous coal",
        "Petroleum coke",
    ]

    electricity = ["Electricity"]

    heat = ["Heat", "Direct use of geothermal heat", "Direct use of solar thermal heat"]

    return gas_fuels, oil_fuels, biomass_fuels, coal_fuels, heat, electricity
>>>>>>> 3076e7ef
<|MERGE_RESOLUTION|>--- conflicted
+++ resolved
@@ -568,33 +568,6 @@
         ].item()  # looks for closest one shape=node
 
 
-<<<<<<< HEAD
-def get_last_commit_message(path):
-    """
-    Function to get the last PyPSA-Earth Git commit message
-    Returns
-    -------
-    result : string
-    """
-    _logger = logging.getLogger(__name__)
-    last_commit_message = None
-    backup_cwd = os.getcwd()
-    try:
-        os.chdir(path)
-        last_commit_message = (
-            subprocess.check_output(
-                ["git", "log", "-n", "1", "--pretty=format:%H %s"],
-                stderr=subprocess.STDOUT,
-            )
-            .decode()
-            .strip()
-        )
-    except subprocess.CalledProcessError as e:
-        _logger.warning(f"Error executing Git: {e}")
-
-    os.chdir(backup_cwd)
-    return last_commit_message
-=======
 def get_conv_factors(sector):
     # Create a dictionary with all the conversion factors from ktons or m3 to TWh based on https://unstats.un.org/unsd/energy/balance/2014/05.pdf
     if sector == "industry":
@@ -721,4 +694,30 @@
     heat = ["Heat", "Direct use of geothermal heat", "Direct use of solar thermal heat"]
 
     return gas_fuels, oil_fuels, biomass_fuels, coal_fuels, heat, electricity
->>>>>>> 3076e7ef
+
+
+def get_last_commit_message(path):
+    """
+    Function to get the last PyPSA-Earth Git commit message
+    Returns
+    -------
+    result : string
+    """
+    _logger = logging.getLogger(__name__)
+    last_commit_message = None
+    backup_cwd = os.getcwd()
+    try:
+        os.chdir(path)
+        last_commit_message = (
+            subprocess.check_output(
+                ["git", "log", "-n", "1", "--pretty=format:%H %s"],
+                stderr=subprocess.STDOUT,
+            )
+            .decode()
+            .strip()
+        )
+    except subprocess.CalledProcessError as e:
+        _logger.warning(f"Error executing Git: {e}")
+
+    os.chdir(backup_cwd)
+    return last_commit_message