# -*- coding: utf-8 -*-
# SPDX-FileCopyrightText:  PyPSA-Earth and PyPSA-Eur Authors
#
# SPDX-License-Identifier: AGPL-3.0-or-later
import shutil

import country_converter as coco
import numpy as np
import pandas as pd
<<<<<<< HEAD
from _helpers import get_current_directory_path, get_path, mock_snakemake
=======
from _helpers import BASE_DIR

# logger = logging.getLogger(__name__)
>>>>>>> 6d45a1a7


def download_number_of_vehicles():
    """
    Downloads the Number of registered vehicles as .csv File.

    The following csv file was downloaded from the webpage
    https://apps.who.int/gho/data/node.main.A995
    as a .csv file.
    """
    fn = "https://apps.who.int/gho/athena/data/GHO/RS_194?filter=COUNTRY:*&ead=&x-sideaxis=COUNTRY;YEAR;DATASOURCE&x-topaxis=GHO&profile=crosstable&format=csv"
    storage_options = {"User-Agent": "Mozilla/5.0"}

    # Read the 'Data' sheet directly from the csv file at the provided URL
    try:
        Nbr_vehicles_csv = pd.read_csv(
            fn, storage_options=storage_options, encoding="utf8"
        )
        print("File read successfully.")
    except Exception as e:
        print("Failed to read the file:", e)
        return pd.DataFrame()

    Nbr_vehicles_csv = Nbr_vehicles_csv.rename(
        columns={
            "Countries, territories and areas": "Country",
            "Number of registered vehicles": "number cars",
        }
    )

    # Add ISO2 country code for each country
    cc = coco.CountryConverter()
    Country = pd.Series(Nbr_vehicles_csv["Country"])
    Nbr_vehicles_csv["country"] = cc.pandas_convert(
        series=Country, to="ISO2", not_found="not found"
    )

    # # Remove spaces, Replace empty values with NaN
    Nbr_vehicles_csv["number cars"] = (
        Nbr_vehicles_csv["number cars"].str.replace(" ", "").replace("", np.nan)
    )

    # Drop rows with NaN values in 'number cars'
    Nbr_vehicles_csv = Nbr_vehicles_csv.dropna(subset=["number cars"])

    # convert the 'number cars' to integer
    Nbr_vehicles_csv["number cars"] = Nbr_vehicles_csv["number cars"].astype(int)

    return Nbr_vehicles_csv


def download_CO2_emissions():
    """
    Downloads the CO2_emissions from vehicles as .csv File.

    The dataset is downloaded from the following link: https://data.worldbank.org/indicator/EN.CO2.TRAN.ZS?view=map
    It is until the year 2014. # TODO: Maybe search for more recent years.
    """
    url = (
        "https://api.worldbank.org/v2/en/indicator/EN.CO2.TRAN.ZS?downloadformat=excel"
    )

    # Read the 'Data' sheet directly from the Excel file at the provided URL
    try:
        CO2_emissions = pd.read_excel(url, sheet_name="Data", skiprows=[0, 1, 2])
        print("File read successfully.")
    except Exception as e:
        print("Failed to read the file:", e)
        return pd.DataFrame()

    CO2_emissions = CO2_emissions[
        ["Country Name", "Country Code", "Indicator Name", "2014"]
    ]

    # Calculate efficiency based on CO2 emissions from transport (% of total fuel combustion)
    CO2_emissions["average fuel efficiency"] = (100 - CO2_emissions["2014"]) / 100

    # Add ISO2 country code for each country
    CO2_emissions = CO2_emissions.rename(columns={"Country Name": "Country"})
    cc = coco.CountryConverter()
    CO2_emissions.loc[:, "country"] = cc.pandas_convert(
        series=CO2_emissions["Country"], to="ISO2", not_found="not found"
    )

    # Drop region names that have no ISO2:
    CO2_emissions = CO2_emissions[CO2_emissions.country != "not found"]

    # Drop region names where country column contains list of countries
    CO2_emissions = CO2_emissions[
        CO2_emissions.country.apply(lambda x: isinstance(x, str))
    ]
    return CO2_emissions


if __name__ == "__main__":
    if "snakemake" not in globals():

        snakemake = mock_snakemake("prepare_transport_data_input")

    # configure_logging(snakemake)

    # run = snakemake.config.get("run", {})
    # RDIR = run["name"] + "/" if run.get("name") else ""
    # store_path_data = Path.joinpath(Path().cwd(), "data")
    # country_list = country_list_to_geofk(snakemake.config["countries"])'

    # Downloaded and prepare vehicles_csv:
    vehicles_csv = download_number_of_vehicles().copy()

    # Downloaded and prepare CO2_emissions_csv:
    CO2_emissions_csv = download_CO2_emissions().copy()

    if vehicles_csv.empty or CO2_emissions_csv.empty:
        # In case one of the urls is not working, we can use the hard-coded data
<<<<<<< HEAD
        src = get_path(
            get_current_directory_path(), "data/temp_hard_coded/transport_data.csv"
        )
=======
        src = BASE_DIR + "/data/temp_hard_coded/transport_data.csv"
>>>>>>> 6d45a1a7
        dest = snakemake.output.transport_data_input
        shutil.copy(src, dest)
    else:
        # Join the DataFrames by the 'country' column
        merged_df = pd.merge(vehicles_csv, CO2_emissions_csv, on="country")
        merged_df = merged_df[["country", "number cars", "average fuel efficiency"]]

        # Drop rows with NaN values in 'average fuel efficiency'
        merged_df = merged_df.dropna(subset=["average fuel efficiency"])

        # Convert the 'average fuel efficiency' to float
        merged_df["average fuel efficiency"] = merged_df[
            "average fuel efficiency"
        ].astype(float)

        # Round the 'average fuel efficiency' to three decimal places
        merged_df.loc[:, "average fuel efficiency"] = merged_df[
            "average fuel efficiency"
        ].round(3)

        # Save the merged DataFrame to a CSV file
        merged_df.to_csv(
            snakemake.output.transport_data_input,
            sep=",",
            encoding="utf-8",
            header="true",
            index=False,
        )<|MERGE_RESOLUTION|>--- conflicted
+++ resolved
@@ -7,13 +7,9 @@
 import country_converter as coco
 import numpy as np
 import pandas as pd
-<<<<<<< HEAD
-from _helpers import get_current_directory_path, get_path, mock_snakemake
-=======
-from _helpers import BASE_DIR
+from _helpers import BASE_DIR, configure_logging, create_logger, get_path, mock_snakemake
 
-# logger = logging.getLogger(__name__)
->>>>>>> 6d45a1a7
+logger = create_logger(__name__)
 
 
 def download_number_of_vehicles():
@@ -32,9 +28,9 @@
         Nbr_vehicles_csv = pd.read_csv(
             fn, storage_options=storage_options, encoding="utf8"
         )
-        print("File read successfully.")
+        logger.info("File at {} read successfully.".format(fn))
     except Exception as e:
-        print("Failed to read the file:", e)
+        logger.error("Failed to read the file from {} with exception:".format(fn), e)
         return pd.DataFrame()
 
     Nbr_vehicles_csv = Nbr_vehicles_csv.rename(
@@ -113,12 +109,7 @@
 
         snakemake = mock_snakemake("prepare_transport_data_input")
 
-    # configure_logging(snakemake)
-
-    # run = snakemake.config.get("run", {})
-    # RDIR = run["name"] + "/" if run.get("name") else ""
-    # store_path_data = Path.joinpath(Path().cwd(), "data")
-    # country_list = country_list_to_geofk(snakemake.config["countries"])'
+    configure_logging(snakemake)
 
     # Downloaded and prepare vehicles_csv:
     vehicles_csv = download_number_of_vehicles().copy()
@@ -128,13 +119,7 @@
 
     if vehicles_csv.empty or CO2_emissions_csv.empty:
         # In case one of the urls is not working, we can use the hard-coded data
-<<<<<<< HEAD
-        src = get_path(
-            get_current_directory_path(), "data/temp_hard_coded/transport_data.csv"
-        )
-=======
         src = BASE_DIR + "/data/temp_hard_coded/transport_data.csv"
->>>>>>> 6d45a1a7
         dest = snakemake.output.transport_data_input
         shutil.copy(src, dest)
     else:
