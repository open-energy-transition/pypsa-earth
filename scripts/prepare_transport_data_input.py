--- conflicted
+++ resolved
@@ -90,30 +90,18 @@
     # Add ISO2 country code for each country
     co2_emissions = co2_emissions.rename(columns={"Country Name": "Country"})
     cc = coco.CountryConverter()
-<<<<<<< HEAD
     co2_emissions.loc[:, "country"] = cc.pandas_convert(
         series=co2_emissions["Country"], to="ISO2", not_found="not found"
-=======
-    CO2_emissions.loc[:, "country"] = cc.pandas_convert(
-        series=CO2_emissions["Country"], to="ISO2", not_found="not found"
->>>>>>> 2c7cbdb3
     )
 
     # Drop region names that have no ISO2:
     co2_emissions = co2_emissions[co2_emissions.country != "not found"]
 
-    # Drop region names for which the country column is a list
-    co2_emissions = co2_emissions[co2_emissions.country.apply(lambda x: isinstance(x, str))]
-
-<<<<<<< HEAD
+    # Drop region names where country column contains list of countries
+    co2_emissions = co2_emissions[
+        co2_emissions.country.apply(lambda x: isinstance(x, str))
+    ]
     return co2_emissions
-=======
-    # Drop region names where country column contains list of countries
-    CO2_emissions = CO2_emissions[
-        CO2_emissions.country.apply(lambda x: isinstance(x, str))
-    ]
-    return CO2_emissions
->>>>>>> 2c7cbdb3
 
 
 if __name__ == "__main__":
