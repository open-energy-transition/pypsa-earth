--- conflicted
+++ resolved
@@ -10,7 +10,6 @@
 import pandas as pd
 from _helpers import (
     build_directory,
-    change_to_script_dir,
     configure_logging,
     create_logger,
     mock_snakemake,
@@ -342,7 +341,7 @@
     return df_transformers
 
 
-def get_converters(buses, lines):
+def get_converters(buses):
     """
     Function to create fake converter lines that connect buses of the same
     station_id of different polarities.
@@ -512,7 +511,7 @@
 
 
 def merge_stations_lines_by_station_id_and_voltage(
-    lines, buses, geo_crs, distance_crs, tol=2000
+    lines, buses, distance_crs, tol=2000
 ):
     """
     Function to merge close stations and adapt the line datasets to adhere to
@@ -558,9 +557,7 @@
     return lines, buses
 
 
-def create_station_at_equal_bus_locations(
-    lines, buses, geo_crs, distance_crs, tol=2000
-):
+def create_station_at_equal_bus_locations(lines, buses, distance_crs, tol=2000):
     # V1. Create station_id at same bus location
     # - We saw that buses are not connected exactly at one point, they are
     #   usually connected to a substation "area" (analysed on maps)
@@ -738,7 +735,7 @@
     # TODO: default frequency may be by country
     default_ac_frequency = 50
 
-    df["tag_frequency"] = default_ac_frequency
+    df[col] = default_ac_frequency
     df["dc"] = False
 
     return df
@@ -890,12 +887,6 @@
 
 if __name__ == "__main__":
     if "snakemake" not in globals():
-<<<<<<< HEAD
-        change_to_script_dir(__file__)
-=======
-        from _helpers import mock_snakemake
-
->>>>>>> a8987468
         snakemake = mock_snakemake("build_osm_network")
 
     configure_logging(snakemake)
