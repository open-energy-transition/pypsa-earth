# -*- coding: utf-8 -*-
# SPDX-FileCopyrightText:  PyPSA-Earth and PyPSA-Eur Authors
#
# SPDX-License-Identifier: AGPL-3.0-or-later

# -*- coding: utf-8 -*-
"""
Solves linear optimal power flow for a network iteratively while updating
reactances.

Relevant Settings
-----------------

.. code:: yaml

    solving:
        tmpdir:
        options:
            formulation:
            clip_p_max_pu:
            load_shedding:
            noisy_costs:
            nhours:
            min_iterations:
            max_iterations:
            skip_iterations:
            track_iterations:
        solver:
            name:

.. seealso::
    Documentation of the configuration file ``config.yaml`` at
    :ref:`electricity_cf`, :ref:`solving_cf`, :ref:`plotting_cf`

Inputs
------

- ``networks/elec_s{simpl}_{clusters}_ec_l{ll}_{opts}.nc``: confer :ref:`prepare`

Outputs
-------

- ``results/networks/elec_s{simpl}_{clusters}_ec_l{ll}_{opts}.nc``: Solved PyPSA network including optimisation results

    .. image:: /img/results.png
        :width: 40 %

Description
-----------

Total annual system costs are minimised with PyPSA. The full formulation of the
linear optimal power flow (plus investment planning)
is provided in the
`documentation of PyPSA <https://pypsa.readthedocs.io/en/latest/optimal_power_flow.html#linear-optimal-power-flow>`_.
The optimization is based on the :func:`network.optimize` function.
Additionally, some extra constraints specified in :mod:`prepare_network` and :mod:`solve_network` are added.

Solving the network in multiple iterations is motivated through the dependence of transmission line capacities and impedances on values of corresponding flows.
As lines are expanded their electrical parameters change, which renders the optimisation bilinear even if the power flow
equations are linearized.
To retain the computational advantage of continuous linear programming, a sequential linear programming technique
is used, where in between iterations the line impedances are updated.
Details (and errors introduced through this heuristic) are discussed in the paper

- Fabian Neumann and Tom Brown. `Heuristics for Transmission Expansion Planning in Low-Carbon Energy System Models <https://arxiv.org/abs/1907.10548>`_), *16th International Conference on the European Energy Market*, 2019. `arXiv:1907.10548 <https://arxiv.org/abs/1907.10548>`_.

.. warning::
    Capital costs of existing network components are not included in the objective function,
    since for the optimisation problem they are just a constant term (no influence on optimal result).

    Therefore, these capital costs are not included in ``network.objective``!

    If you want to calculate the full total annual system costs add these to the objective value.

.. tip::
    The rule :mod:`solve_all_networks` runs
    for all ``scenario`` s in the configuration file
    the rule :mod:`solve_network`.
"""
import logging
import os
import re
from pathlib import Path

import numpy as np
import pandas as pd
import pypsa
import xarray as xr
from _helpers import configure_logging, create_logger, override_component_attrs
from linopy import merge
from pypsa.descriptors import get_switchable_as_dense as get_as_dense
from pypsa.optimization.abstract import optimize_transmission_expansion_iteratively
from pypsa.optimization.optimize import optimize

logger = create_logger(__name__)
pypsa.pf.logger.setLevel(logging.WARNING)


def prepare_network(n, solve_opts, config):
    if "clip_p_max_pu" in solve_opts:
        for df in (
            n.generators_t.p_max_pu,
            n.generators_t.p_min_pu,
            n.storage_units_t.inflow,
        ):
            df.where(df > solve_opts["clip_p_max_pu"], other=0.0, inplace=True)

    if "lv_limit" in n.global_constraints.index:
        n.line_volume_limit = n.global_constraints.at["lv_limit", "constant"]
        n.line_volume_limit_dual = n.global_constraints.at["lv_limit", "mu"]

    if solve_opts.get("load_shedding"):
        n.add("Carrier", "Load")
        n.madd(
            "Generator",
            n.buses.index,
            " load",
            bus=n.buses.index,
            carrier="load",
            sign=1e-3,  # Adjust sign to measure p and p_nom in kW instead of MW
            marginal_cost=1e2,  # Eur/kWh
            # intersect between macroeconomic and surveybased
            # willingness to pay
            # http://journal.frontiersin.org/article/10.3389/fenrg.2015.00055/full
            p_nom=1e9,  # kW
        )

    if solve_opts.get("noisy_costs"):
        for t in n.iterate_components():
            # if 'capital_cost' in t.df:
            #    t.df['capital_cost'] += 1e1 + 2.*(np.random.random(len(t.df)) - 0.5)
            if "marginal_cost" in t.df:
                np.random.seed(174)
                t.df["marginal_cost"] += 1e-2 + 2e-3 * (
                    np.random.random(len(t.df)) - 0.5
                )

        for t in n.iterate_components(["Line", "Link"]):
            np.random.seed(123)
            t.df["capital_cost"] += (
                1e-1 + 2e-2 * (np.random.random(len(t.df)) - 0.5)
            ) * t.df["length"]

    if solve_opts.get("nhours"):
        nhours = solve_opts["nhours"]
        n.set_snapshots(n.snapshots[:nhours])
        n.snapshot_weightings[:] = 8760.0 / nhours

    if snakemake.config["foresight"] == "myopic":
        add_land_use_constraint(n)

    return n


def add_CCL_constraints(n, config):
    """
    Add CCL (country & carrier limit) constraint to the network.

    Add minimum and maximum levels of generator nominal capacity per carrier
    for individual countries. Opts and path for agg_p_nom_minmax.csv must be defined
    in config.yaml. Default file is available at data/agg_p_nom_minmax.csv.

    Parameters
    ----------
    n : pypsa.Network
    config : dict

    Example
    -------
    scenario:
        opts: [Co2L-CCL-24H]
    electricity:
        agg_p_nom_limits: data/agg_p_nom_minmax.csv
    """
    agg_p_nom_limits = config["electricity"].get("agg_p_nom_limits")

    try:
        agg_p_nom_minmax = pd.read_csv(agg_p_nom_limits, index_col=list(range(2)))
    except IOError:
        logger.exception(
            "Need to specify the path to a .csv file containing "
            "aggregate capacity limits per country in "
            "config['electricity']['agg_p_nom_limit']."
        )
    logger.info(
        "Adding per carrier generation capacity constraints for " "individual countries"
    )

    gen_country = n.generators.bus.map(n.buses.country)
    capacity_variable = n.model["Generator-p_nom"]

    lhs = []
    ext_carriers = n.generators.query("p_nom_extendable").carrier.unique()
    for c in ext_carriers:
        ext_carrier = n.generators.query("p_nom_extendable and carrier == @c")
        country_grouper = (
            ext_carrier.bus.map(n.buses.country)
            .rename_axis("Generator-ext")
            .rename("country")
        )
        ext_carrier_per_country = capacity_variable.loc[
            country_grouper.index
        ].groupby_sum(country_grouper)
        lhs.append(ext_carrier_per_country)
    lhs = merge(lhs, dim=pd.Index(ext_carriers, name="carrier"))

    min_matrix = agg_p_nom_minmax["min"].to_xarray().unstack().reindex_like(lhs)
    max_matrix = agg_p_nom_minmax["max"].to_xarray().unstack().reindex_like(lhs)

    n.model.add_constraints(
        lhs >= min_matrix, name="agg_p_nom_min", mask=min_matrix.notnull()
    )
    n.model.add_constraints(
        lhs <= max_matrix, name="agg_p_nom_max", mask=max_matrix.notnull()
    )


def add_EQ_constraints(n, o, scaling=1e-1):
    """
    Add equity constraints to the network.

    Currently this is only implemented for the electricity sector only.

    Opts must be specified in the config.yaml.

    Parameters
    ----------
    n : pypsa.Network
    o : str

    Example
    -------
    scenario:
        opts: [Co2L-EQ0.7-24h]

    Require each country or node to on average produce a minimal share
    of its total electricity consumption itself. Example: EQ0.7c demands each country
    to produce on average at least 70% of its consumption; EQ0.7 demands
    each node to produce on average at least 70% of its consumption.
    """
    float_regex = "[0-9]*\.?[0-9]+"
    level = float(re.findall(float_regex, o)[0])
    if o[-1] == "c":
        ggrouper = n.generators.bus.map(n.buses.country)
        lgrouper = n.loads.bus.map(n.buses.country)
        sgrouper = n.storage_units.bus.map(n.buses.country)
    else:
        ggrouper = n.generators.bus
        lgrouper = n.loads.bus
        sgrouper = n.storage_units.bus
    load = (
        n.snapshot_weightings.generators
        @ n.loads_t.p_set.groupby(lgrouper, axis=1).sum()
    )
    inflow = (
        n.snapshot_weightings.stores
        @ n.storage_units_t.inflow.groupby(sgrouper, axis=1).sum()
    )
    inflow = inflow.reindex(load.index).fillna(0.0)
    rhs = scaling * (level * load - inflow)
    dispatch_variable = n.model["Generator-p"]
    lhs_gen = (
        (dispatch_variable * (n.snapshot_weightings.generators * scaling))
        .groupby(ggrouper.to_xarray())
        .sum()
        .sum("snapshot")
    )
    # the current formulation implies that the available hydro power is (inflow - spillage)
    # it implies efficiency_dispatch is 1 which is not quite general
    # see https://github.com/pypsa-meets-earth/pypsa-earth/issues/1245 for possible improvements
    if not n.storage_units_t.inflow.empty:
        spillage_variable = n.model["StorageUnit-spill"]
        lhs_spill = (
            (spillage_variable * (-n.snapshot_weightings.stores * scaling))
            .groupby_sum(sgrouper)
            .groupby(sgrouper.to_xarray())
            .sum()
            .sum("snapshot")
        )
        lhs = lhs_gen + lhs_spill
    else:
        lhs = lhs_gen
    n.model.add_constraints(lhs >= rhs, name="equity_min")


def add_BAU_constraints(n, config):
    """
    Add a per-carrier minimal overall capacity.

    BAU_mincapacities and opts must be adjusted in the config.yaml.

    Parameters
    ----------
    n : pypsa.Network
    config : dict

    Example
    -------
    scenario:
        opts: [Co2L-BAU-24h]
    electricity:
        BAU_mincapacities:
            solar: 0
            onwind: 0
            OCGT: 100000
            offwind-ac: 0
            offwind-dc: 0
    Which sets minimum expansion across all nodes e.g. in Europe to 100GW.
    OCGT bus 1 + OCGT bus 2 + ... > 100000
    """
    mincaps = pd.Series(config["electricity"]["BAU_mincapacities"])
    p_nom = n.model["Generator-p_nom"]
    ext_i = n.generators.query("p_nom_extendable")
    ext_carrier_i = xr.DataArray(ext_i.carrier.rename_axis("Generator-ext"))
    lhs = p_nom.groupby(ext_carrier_i).sum()
    rhs = mincaps[lhs.indexes["carrier"]].rename_axis("carrier")
    n.model.add_constraints(lhs >= rhs, name="bau_mincaps")


def add_SAFE_constraints(n, config):
    """
    Add a capacity reserve margin of a certain fraction above the peak demand.
    Renewable generators and storage do not contribute. Ignores network.

    Parameters
    ----------
        n : pypsa.Network
        config : dict

    Example
    -------
    config.yaml requires to specify opts:

    scenario:
        opts: [Co2L-SAFE-24h]
    electricity:
        SAFE_reservemargin: 0.1
    Which sets a reserve margin of 10% above the peak demand.
    """
    peakdemand = n.loads_t.p_set.sum(axis=1).max()
    margin = 1.0 + config["electricity"]["SAFE_reservemargin"]
    reserve_margin = peakdemand * margin
    conventional_carriers = config["electricity"]["conventional_carriers"]
    ext_gens_i = n.generators.query(
        "carrier in @conventional_carriers & p_nom_extendable"
    ).index
    capacity_variable = n.model["Generator-p_nom"]
    p_nom = n.model["Generator-p_nom"].loc[ext_gens_i]
    lhs = p_nom.sum()
    exist_conv_caps = n.generators.query(
        "~p_nom_extendable & carrier in @conventional_carriers"
    ).p_nom.sum()
    rhs = reserve_margin - exist_conv_caps
    n.model.add_constraints(lhs >= rhs, name="safe_mintotalcap")


def add_operational_reserve_margin_constraint(n, sns, config):
    """
    Build reserve margin constraints based on the formulation
    as suggested in GenX
    https://energy.mit.edu/wp-content/uploads/2017/10/Enhanced-Decision-Support-for-a-Changing-Electricity-Landscape.pdf
    It implies that the reserve margin also accounts for optimal
    dispatch of distributed energy resources (DERs) and demand response
    which is a novel feature of GenX.
    """
    reserve_config = config["electricity"]["operational_reserve"]
    EPSILON_LOAD = reserve_config["epsilon_load"]
    EPSILON_VRES = reserve_config["epsilon_vres"]
    CONTINGENCY = reserve_config["contingency"]

    # Reserve Variables
    n.model.add_variables(
        0, np.inf, coords=[sns, n.generators.index], name="Generator-r"
    )
    reserve = n.model["Generator-r"]
<<<<<<< HEAD
    lhs = reserve.sum("Generator")
=======
    summed_reserve = reserve.sum("Generator")
>>>>>>> d6b36591

    # Share of extendable renewable capacities
    ext_i = n.generators.query("p_nom_extendable").index
    vres_i = n.generators_t.p_max_pu.columns
    if not ext_i.empty and not vres_i.empty:
        capacity_factor = n.generators_t.p_max_pu[vres_i.intersection(ext_i)]
<<<<<<< HEAD
        renewable_capacity_variables = (
=======
        p_nom_vres = (
>>>>>>> d6b36591
            n.model["Generator-p_nom"]
            .loc[vres_i.intersection(ext_i)]
            .rename({"Generator-ext": "Generator"})
        )
<<<<<<< HEAD
        lhs = merge(
            lhs,
            (renewable_capacity_variables * (-EPSILON_VRES * capacity_factor)).sum(
                ["Generator"]
            ),
        )
=======
        lhs = summed_reserve + (
            p_nom_vres * (-EPSILON_VRES * xr.DataArray(capacity_factor)),
        ).sum("Generator")
>>>>>>> d6b36591

    # Total demand per t
    demand = get_as_dense(n, "Load", "p_set").sum(axis=1)

    # VRES potential of non extendable generators
    capacity_factor = n.generators_t.p_max_pu[vres_i.difference(ext_i)]
    renewable_capacity = n.generators.p_nom[vres_i.difference(ext_i)]
    potential = (capacity_factor * renewable_capacity).sum(axis=1)

    # Right-hand-side
    rhs = EPSILON_LOAD * demand + EPSILON_VRES * potential + CONTINGENCY

    n.model.add_constraints(lhs >= rhs, name="reserve_margin")


def update_capacity_constraint(n):
    gen_i = n.generators.index
    ext_i = n.generators.query("p_nom_extendable").index
    fix_i = n.generators.query("not p_nom_extendable").index

    dispatch = n.model["Generator-p"]
    reserve = n.model["Generator-r"]

    capacity_fixed = n.generators.p_nom[fix_i]

    p_max_pu = get_as_dense(n, "Generator", "p_max_pu")

<<<<<<< HEAD
    lhs = merge(
        dispatch * 1,
        reserve * 1,
    )
=======
    lhs = dispatch + reserve
>>>>>>> d6b36591

    # TODO check if `p_max_pu[ext_i]` is safe for empty `ext_i` and drop if cause in case
    if not ext_i.empty:
        capacity_variable = n.model["Generator-p_nom"].rename(
            {"Generator-ext": "Generator"}
        )
        lhs = dispatch + reserve - capacity_variable * xr.DataArray(p_max_pu[ext_i])

    rhs = (p_max_pu[fix_i] * capacity_fixed).reindex(columns=gen_i, fill_value=0)

    n.model.add_constraints(lhs <= rhs, name="gen_updated_capacity_constraint")


def add_operational_reserve_margin(n, sns, config):
    """
    Parameters
    ----------
        n : pypsa.Network
        sns: pd.DatetimeIndex
        config : dict

    Example:
    --------
    config.yaml requires to specify operational_reserve:
    operational_reserve: # like https://genxproject.github.io/GenX/dev/core/#Reserves
        activate: true
        epsilon_load: 0.02 # percentage of load at each snapshot
        epsilon_vres: 0.02 # percentage of VRES at each snapshot
        contingency: 400000 # MW
    """

    add_operational_reserve_margin_constraint(n, sns, config)

    update_capacity_constraint(n)


def add_battery_constraints(n):
    """
    Add constraint ensuring that charger = discharger, i.e.
    1 * charger_size - efficiency * discharger_size = 0
    """
<<<<<<< HEAD
    nodes = n.buses.index[n.buses.carrier == "battery"]
    if nodes.empty:
        return
    vars_link = n.model["Link-p_nom"]
    eff = n.links.loc[nodes + " discharger", "efficiency"]
    lhs = merge(
        vars_link.sel({"Link-ext": nodes + " charger"}) * 1,
        # for some reasons, eff is one element longer as compared with vars_link
        vars_link.sel({"Link-ext": nodes + " discharger"}) * -eff[0],
    )
    n.model.add_constraints(lhs == 0, name="link_charger_ratio")
=======
    if not n.links.p_nom_extendable.any():
        return

    discharger_bool = n.links.index.str.contains("battery discharger")
    charger_bool = n.links.index.str.contains("battery charger")

    dischargers_ext = n.links[discharger_bool].query("p_nom_extendable").index
    chargers_ext = n.links[charger_bool].query("p_nom_extendable").index

    eff = n.links.efficiency[dischargers_ext].values
    lhs = (
        n.model["Link-p_nom"].loc[chargers_ext]
        - n.model["Link-p_nom"].loc[dischargers_ext] * eff
    )
>>>>>>> d6b36591

    n.model.add_constraints(lhs == 0, name="Link-charger_ratio")

<<<<<<< HEAD
=======

>>>>>>> d6b36591
def add_RES_constraints(n, res_share, config):
    """
    The constraint ensures that a predefined share of power is generated
    by renewable sources

    Parameters
    ----------
        n : pypsa.Network
        res_share: float
        config : dict
    """

    logger.warning(
        "The add_RES_constraints() is still work in progress. "
        "Unexpected results might be incurred, particularly if "
        "temporal clustering is applied or if an unexpected change of technologies "
        "is subject to future improvements."
    )

    renew_techs = config["electricity"]["renewable_carriers"]

    charger = ["H2 electrolysis", "battery charger"]
    discharger = ["H2 fuel cell", "battery discharger"]

    ren_gen = n.generators.query("carrier in @renew_techs")
    ren_stores = n.storage_units.query("carrier in @renew_techs")
    ren_charger = n.links.query("carrier in @charger")
    ren_discharger = n.links.query("carrier in @discharger")

    gens_i = ren_gen.index
    stores_i = ren_stores.index
    charger_i = ren_charger.index
    discharger_i = ren_discharger.index

    stores_t_weights = n.snapshot_weightings.stores

    lgrouper = n.loads.bus.map(n.buses.country)
    ggrouper = ren_gen.bus.map(n.buses.country)
    sgrouper = ren_stores.bus.map(n.buses.country)
    cgrouper = ren_charger.bus0.map(n.buses.country)
    dgrouper = ren_discharger.bus0.map(n.buses.country)

    load = (
        n.snapshot_weightings.generators
        @ n.loads_t.p_set.groupby(lgrouper, axis=1).sum()
    )
    rhs = res_share * load

    # Generators
    lhs_gen = (
        (n.model["Generator-p"].loc[:, gens_i] * n.snapshot_weightings.generators)
        .groupby(ggrouper.to_xarray())
        .sum()
    )

    # StorageUnits
    store_disp_expr = (
        n.model["StorageUnit-p_dispatch"].loc[:, stores_i] * stores_t_weights
    )
    store_expr = n.model["StorageUnit-p_store"].loc[:, stores_i] * stores_t_weights
    charge_expr = n.model["Link-p"].loc[:, charger_i] * stores_t_weights.apply(
        lambda r: r * n.links.loc[charger_i].efficiency
<<<<<<< HEAD
=======
    )
    discharge_expr = n.model["Link-p"].loc[:, discharger_i] * stores_t_weights.apply(
        lambda r: r * n.links.loc[discharger_i].efficiency
>>>>>>> d6b36591
    )
    discharge_expr = n.model["Link-p"].loc[:, discharger_i] * stores_t_weights.apply(
        lambda r: r * n.links.loc[discharger_i].efficiency
    )

    lhs_dispatch = store_disp_expr.groupby(sgrouper).sum()
    lhs_store = store_expr.groupby(sgrouper).sum()

    lhs_dispatch = store_disp_expr.groupby(sgrouper).sum()
    lhs_store = store_expr.groupby(sgrouper).sum()

    # Stores (or their resp. Link components)
    # Note that the variables "p0" and "p1" currently do not exist.
    # Thus, p0 and p1 must be derived from "p" (which exists), taking into account the link efficiency.
    lhs_charge = charge_expr.groupby(cgrouper).sum()

    lhs_discharge = discharge_expr.groupby(cgrouper).sum()

    lhs = lhs_gen + lhs_dispatch - lhs_store - lhs_charge + lhs_discharge

    n.model.add_constraints(lhs == rhs, name="res_share")


def add_land_use_constraint(n):
    if "m" in snakemake.wildcards.clusters:
        _add_land_use_constraint_m(n)
    else:
        _add_land_use_constraint(n)


def _add_land_use_constraint(n):
    # warning: this will miss existing offwind which is not classed AC-DC and has carrier 'offwind'

    for carrier in ["solar", "onwind", "offwind-ac", "offwind-dc"]:
        existing = (
            n.generators.loc[n.generators.carrier == carrier, "p_nom"]
            .groupby(n.generators.bus.map(n.buses.location))
            .sum()
        )
        existing.index += " " + carrier + "-" + snakemake.wildcards.planning_horizons
        n.generators.loc[existing.index, "p_nom_max"] -= existing

    n.generators.p_nom_max.clip(lower=0, inplace=True)


def _add_land_use_constraint_m(n):
    # if generators clustering is lower than network clustering, land_use accounting is at generators clusters

    planning_horizons = snakemake.config["scenario"]["planning_horizons"]
    grouping_years = snakemake.config["existing_capacities"]["grouping_years"]
    current_horizon = snakemake.wildcards.planning_horizons

    for carrier in ["solar", "onwind", "offwind-ac", "offwind-dc"]:
        existing = n.generators.loc[n.generators.carrier == carrier, "p_nom"]
        ind = list(
            set(
                [
                    i.split(sep=" ")[0] + " " + i.split(sep=" ")[1]
                    for i in existing.index
                ]
            )
        )

        previous_years = [
            str(y)
            for y in planning_horizons + grouping_years
            if y < int(snakemake.wildcards.planning_horizons)
        ]

        for p_year in previous_years:
            ind2 = [
                i for i in ind if i + " " + carrier + "-" + p_year in existing.index
            ]
            sel_current = [i + " " + carrier + "-" + current_horizon for i in ind2]
            sel_p_year = [i + " " + carrier + "-" + p_year for i in ind2]
            n.generators.loc[sel_current, "p_nom_max"] -= existing.loc[
                sel_p_year
            ].rename(lambda x: x[:-4] + current_horizon)

    n.generators.p_nom_max.clip(lower=0, inplace=True)


def add_h2_network_cap(n, cap):
    h2_network = n.links.loc[n.links.carrier == "H2 pipeline"]
    if h2_network.index.empty:
        return
    h2_network_cap = n.model["Link-p_nom"]
    h2_network_cap_index = h2_network_cap.indexes["Link-ext"]
    subset_index = h2_network.index.intersection(h2_network_cap_index)
    diff_index = h2_network_cap_index.difference(subset_index)
    if len(diff_index) > 0:
        logger.warning(
            f"Impossible to set a limit for H2 pipelines extension for the following links: {diff_index}"
        )
    lhs = (
        h2_network_cap.loc[subset_index] * h2_network.loc[subset_index, "length"]
    ).sum()
    rhs = cap * 1000
    n.model.add_constraints(lhs <= rhs, name="h2_network_cap")


def H2_export_yearly_constraint(n):
    res = [
        "csp",
        "rooftop-solar",
        "solar",
        "onwind",
        "onwind2",
        "offwind",
        "offwind2",
        "ror",
    ]
    res_index = n.generators.loc[n.generators.carrier.isin(res)].index

    weightings = pd.DataFrame(
        np.outer(n.snapshot_weightings["generators"], [1.0] * len(res_index)),
        index=n.snapshots,
        columns=res_index,
    )
    capacity_variable = n.model["Generator-p"]

    # single line sum
    res = (weightings * capacity_variable.loc[res_index]).sum()

    load_ind = n.loads[n.loads.carrier == "AC"].index.intersection(
        n.loads_t.p_set.columns
    )

    load = (
        n.loads_t.p_set[load_ind].sum(axis=1) * n.snapshot_weightings["generators"]
    ).sum()

    h2_export = n.loads.loc["H2 export load"].p_set * 8760

    lhs = res

    include_country_load = snakemake.config["policy_config"]["yearly"][
        "re_country_load"
    ]

    if include_country_load:
        elec_efficiency = (
            n.links.filter(like="Electrolysis", axis=0).loc[:, "efficiency"].mean()
        )
        rhs = (
            h2_export * (1 / elec_efficiency) + load
        )  # 0.7 is approximation of electrloyzer efficiency # TODO obtain value from network
    else:
        rhs = h2_export * (1 / 0.7)

    n.model.add_constraints(lhs >= rhs, name="H2ExportConstraint-RESproduction")


def monthly_constraints(n, n_ref):
    res_techs = [
        "csp",
        "rooftop-solar",
        "solar",
        "onwind",
        "onwind2",
        "offwind",
        "offwind2",
        "ror",
    ]
    allowed_excess = snakemake.config["policy_config"]["hydrogen"]["allowed_excess"]

    res_index = n.generators.loc[n.generators.carrier.isin(res_techs)].index

    weightings = pd.DataFrame(
        np.outer(n.snapshot_weightings["generators"], [1.0] * len(res_index)),
        index=n.snapshots,
        columns=res_index,
    )
    capacity_variable = n.model["Generator-p"]

    # single line sum
    res = (weightings * capacity_variable[res_index]).sum(axis=1)
    res = res.groupby(res.index.month).sum()

    link_p = n.model["Link-p"]
    electrolysis = link_p.loc[
        n.links.index[n.links.index.str.contains("H2 Electrolysis")]
    ]

    weightings_electrolysis = pd.DataFrame(
        np.outer(
            n.snapshot_weightings["generators"], [1.0] * len(electrolysis.columns)
        ),
        index=n.snapshots,
        columns=electrolysis.columns,
    )

    elec_input = ((-allowed_excess * weightings_electrolysis) * electrolysis).sum(
        axis=1
    )

    elec_input = elec_input.groupby(elec_input.index.month).sum()

    if snakemake.config["policy_config"]["hydrogen"]["additionality"]:
        res_ref = n_ref.generators_t.p[res_index] * weightings
        res_ref = res_ref.groupby(n_ref.generators_t.p.index.month).sum().sum(axis=1)

        elec_input_ref = (
            n_ref.links_t.p0.loc[
                :, n_ref.links_t.p0.columns.str.contains("H2 Electrolysis")
            ]
            * weightings_electrolysis
        )
        elec_input_ref = (
            -elec_input_ref.groupby(elec_input_ref.index.month).sum().sum(axis=1)
        )

        for i in range(len(res.index)):
            lhs = res.iloc[i] + "\n" + elec_input.iloc[i]
            rhs = res_ref.iloc[i] + elec_input_ref.iloc[i]
            n.model.add_constraints(
                lhs >= rhs, name=f"RESconstraints_{i}-REStarget_{i}"
            )

    else:
        for i in range(len(res.index)):
            lhs = res.iloc[i] + "\n" + elec_input.iloc[i]

            n.model.add_constraints(
                lhs >= 0.0, name=f"RESconstraints_{i}-REStarget_{i}"
            )
    # else:
    #     logger.info("ignoring H2 export constraint as wildcard is set to 0")


def add_chp_constraints(n):
    electric_bool = (
        n.links.index.str.contains("urban central")
        & n.links.index.str.contains("CHP")
        & n.links.index.str.contains("electric")
    )
    heat_bool = (
        n.links.index.str.contains("urban central")
        & n.links.index.str.contains("CHP")
        & n.links.index.str.contains("heat")
    )

    electric = n.links.index[electric_bool]
    heat = n.links.index[heat_bool]

    electric_ext = n.links[electric_bool].query("p_nom_extendable").index
    heat_ext = n.links[heat_bool].query("p_nom_extendable").index

    electric_fix = n.links[electric_bool].query("~p_nom_extendable").index
    heat_fix = n.links[heat_bool].query("~p_nom_extendable").index

    p = n.model["Link-p"]  # dimension: [time, link]

    # output ratio between heat and electricity and top_iso_fuel_line for extendable
    if not electric_ext.empty:
        p_nom = n.model["Link-p_nom"]

        lhs = (
            p_nom.loc[electric_ext]
            * (n.links.p_nom_ratio * n.links.efficiency)[electric_ext].values
            - p_nom.loc[heat_ext] * n.links.efficiency[heat_ext].values
        )
        n.model.add_constraints(lhs == 0, name="chplink-fix_p_nom_ratio")

        rename = {"Link-ext": "Link"}
        lhs = (
            p.loc[:, electric_ext]
            + p.loc[:, heat_ext]
            - p_nom.rename(rename).loc[electric_ext]
        )
        n.model.add_constraints(lhs <= 0, name="chplink-top_iso_fuel_line_ext")

    # top_iso_fuel_line for fixed
    if not electric_fix.empty:
        lhs = p.loc[:, electric_fix] + p.loc[:, heat_fix]
        rhs = n.links.p_nom[electric_fix]
        n.model.add_constraints(lhs <= rhs, name="chplink-top_iso_fuel_line_fix")

    # back-pressure
    if not electric.empty:
        lhs = (
            p.loc[:, heat] * (n.links.efficiency[heat] * n.links.c_b[electric].values)
            - p.loc[:, electric] * n.links.efficiency[electric]
        )
        n.model.add_constraints(lhs <= rhs, name="chplink-backpressure")


def add_co2_sequestration_limit(n, sns):
    co2_stores = n.stores.loc[n.stores.carrier == "co2 stored"].index

    if co2_stores.empty:
        return

    vars_final_co2_stored = n.model["Store-e"].loc[sns[-1], co2_stores]

    lhs = (1 * vars_final_co2_stored).sum()
    rhs = (
        n.config["sector"].get("co2_sequestration_potential", 5) * 1e6
    )  # TODO change 200 limit (Europe)

    name = "co2_sequestration_limit"

    n.model.add_constraints(lhs <= rhs, name=f"GlobalConstraint-{name}")


def set_h2_colors(n):
    blue_h2 = n.model["Link-p"].loc[
        n.links.index[n.links.index.str.contains("blue H2")]
    ]

    pink_h2 = n.model["Link-p"].loc[
        n.links.index[n.links.index.str.contains("pink H2")]
    ]

    fuelcell_ind = n.loads[n.loads.carrier == "land transport fuel cell"].index

    other_ind = n.loads[
        (n.loads.carrier == "H2 for industry")
        | (n.loads.carrier == "H2 for shipping")
        | (n.loads.carrier == "H2")
    ].index

    load_fuelcell = (
        n.loads_t.p_set[fuelcell_ind].sum(axis=1) * n.snapshot_weightings["generators"]
    ).sum()

    load_other_h2 = n.loads.loc[other_ind].p_set.sum() * 8760

    load_h2 = load_fuelcell + load_other_h2

    weightings_blue = pd.DataFrame(
        np.outer(n.snapshot_weightings["generators"], [1.0] * len(blue_h2.columns)),
        index=n.snapshots,
        columns=blue_h2.columns,
    )

    weightings_pink = pd.DataFrame(
        np.outer(n.snapshot_weightings["generators"], [1.0] * len(pink_h2.columns)),
        index=n.snapshots,
        columns=pink_h2.columns,
    )

    total_blue = (weightings_blue * blue_h2).sum().sum()

    total_pink = (weightings_pink * pink_h2).sum().sum()

    rhs_blue = load_h2 * snakemake.config["sector"]["hydrogen"]["blue_share"]
    rhs_pink = load_h2 * snakemake.config["sector"]["hydrogen"]["pink_share"]

    n.model.add_constraints(total_blue == rhs_blue, name="blue_h2_share")

    n.model.add_constraints(total_pink == rhs_pink, name="pink_h2_share")


def add_existing(n):
    if snakemake.wildcards["planning_horizons"] == "2050":
        directory = (
            "results/"
            + "Existing_capacities/"
            + snakemake.config["run"].replace("2050", "2030")
        )
        n_name = (
            snakemake.input.network.split("/")[-1]
            .replace(str(snakemake.config["scenario"]["clusters"][0]), "")
            .replace(str(snakemake.config["costs"]["discountrate"][0]), "")
            .replace("_presec", "")
            .replace(".nc", ".csv")
        )
        df = pd.read_csv(directory + "/electrolyzer_caps_" + n_name, index_col=0)
        existing_electrolyzers = df.p_nom_opt.values

        h2_index = n.links[n.links.carrier == "H2 Electrolysis"].index
        n.links.loc[h2_index, "p_nom_min"] = existing_electrolyzers

        # n_name = snakemake.input.network.split("/")[-1].replace(str(snakemake.config["scenario"]["clusters"][0]), "").\
        #     replace(".nc", ".csv").replace(str(snakemake.config["costs"]["discountrate"][0]), "")
        df = pd.read_csv(directory + "/res_caps_" + n_name, index_col=0)

        for tech in snakemake.config["custom_data"]["renewables"]:
            # df = pd.read_csv(snakemake.config["custom_data"]["existing_renewables"], index_col=0)
            existing_res = df.loc[tech]
            existing_res.index = existing_res.index.str.apply(lambda x: x + tech)
            tech_index = n.generators[n.generators.carrier == tech].index
            n.generators.loc[tech_index, tech] = existing_res


def extra_functionality(n, snapshots):
    """
    Collects supplementary constraints which will be passed to
    ``pypsa.linopf.network_lopf``.

    If you want to enforce additional custom constraints, this is a good location to add them.
    The arguments ``opts`` and ``snakemake.config`` are expected to be attached to the network.
    """
    opts = n.opts
    config = n.config
    if "BAU" in opts and n.generators.p_nom_extendable.any():
        add_BAU_constraints(n, config)
    if "SAFE" in opts and n.generators.p_nom_extendable.any():
        add_SAFE_constraints(n, config)
    if "CCL" in opts and n.generators.p_nom_extendable.any():
        add_CCL_constraints(n, config)
    reserve = config["electricity"].get("operational_reserve", {})
    if reserve.get("activate"):
        add_operational_reserve_margin(n, snapshots, config)
    for o in opts:
        if "RES" in o:
            res_share = float(re.findall("[0-9]*\.?[0-9]+$", o)[0])
            add_RES_constraints(n, res_share, config)
    for o in opts:
        if "EQ" in o:
            add_EQ_constraints(n, o)

    add_battery_constraints(n)

    if snakemake.config["sector"]["chp"]:
        logger.info("setting CHP constraints")
        add_chp_constraints(n)

    if (
        snakemake.config["policy_config"]["hydrogen"]["temporal_matching"]
        == "h2_yearly_matching"
    ):
        if snakemake.config["policy_config"]["hydrogen"]["additionality"] == True:
            logger.info(
                "additionality is currently not supported for yearly constraints, proceeding without additionality"
            )
        logger.info("setting h2 export to yearly greenness constraint")
        H2_export_yearly_constraint(n)

    elif (
        snakemake.config["policy_config"]["hydrogen"]["temporal_matching"]
        == "h2_monthly_matching"
    ):
        if not snakemake.config["policy_config"]["hydrogen"]["is_reference"]:
            logger.info("setting h2 export to monthly greenness constraint")
            monthly_constraints(n, n_ref)
        else:
            logger.info("preparing reference case for additionality constraint")

    elif (
        snakemake.config["policy_config"]["hydrogen"]["temporal_matching"]
        == "no_res_matching"
    ):
        logger.info("no h2 export constraint set")

    else:
        raise ValueError(
            'H2 export constraint is invalid, check config["policy_config"]'
        )

    if snakemake.config["sector"]["hydrogen"]["network"]:
        if snakemake.config["sector"]["hydrogen"]["network_limit"]:
            add_h2_network_cap(
                n, snakemake.config["sector"]["hydrogen"]["network_limit"]
            )

    if snakemake.config["sector"]["hydrogen"]["set_color_shares"]:
        logger.info("setting H2 color mix")
        set_h2_colors(n)

    add_co2_sequestration_limit(n, snapshots)


def solve_network(n, config, solving, **kwargs):
    set_of_options = solving["solver"]["options"]
    cf_solving = solving["options"]

    kwargs["solver_options"] = (
        solving["solver_options"][set_of_options] if set_of_options else {}
    )
    kwargs["solver_name"] = solving["solver"]["name"]
    kwargs["extra_functionality"] = extra_functionality

    skip_iterations = cf_solving.get("skip_iterations", False)
    if not n.lines.s_nom_extendable.any():
        skip_iterations = True
        logger.info("No expandable lines found. Skipping iterative solving.")

    # add to network for extra_functionality
    n.config = config
    n.opts = opts

    if skip_iterations:
        status, condition = n.optimize(**kwargs)
    else:
        kwargs["track_iterations"] = (cf_solving.get("track_iterations", False),)
        kwargs["min_iterations"] = (cf_solving.get("min_iterations", 4),)
        kwargs["max_iterations"] = (cf_solving.get("max_iterations", 6),)
        status, condition = n.optimize.optimize_transmission_expansion_iteratively(
            **kwargs
        )

    if status != "ok":  # and not rolling_horizon:
        logger.warning(
            f"Solving status '{status}' with termination condition '{condition}'"
        )
    if "infeasible" in condition:
        labels = n.model.compute_infeasibilities()
        logger.info(f"Labels:\n{labels}")
        n.model.print_infeasibilities()
        raise RuntimeError("Solving status 'infeasible'")

    return n


if __name__ == "__main__":
    if "snakemake" not in globals():
        from _helpers import mock_snakemake

        snakemake = mock_snakemake(
            "solve_network",
            simpl="",
            clusters="4",
            ll="c1",
            opts="Co2L-4H",
        )

    configure_logging(snakemake)

    opts = snakemake.wildcards.opts.split("-")
    solve_opts = snakemake.config["solving"]["options"]

    is_sector_coupled = "sopts" in snakemake.wildcards.keys()

    if is_sector_coupled:
        overrides = override_component_attrs(snakemake.input.overrides)
        n = pypsa.Network(snakemake.input.network, override_component_attrs=overrides)
    else:
        n = pypsa.Network(snakemake.input.network)

    if snakemake.params.augmented_line_connection.get("add_to_snakefile"):
        n.lines.loc[n.lines.index.str.contains("new"), "s_nom_min"] = (
            snakemake.params.augmented_line_connection.get("min_expansion")
        )

    if (
        snakemake.config["custom_data"]["add_existing"]
        and snakemake.wildcards.planning_horizons == "2050"
        and is_sector_coupled
    ):
        add_existing(n)

    if (
        snakemake.config["policy_config"]["hydrogen"]["additionality"]
        and not snakemake.config["policy_config"]["hydrogen"]["is_reference"]
        and snakemake.config["policy_config"]["hydrogen"]["temporal_matching"]
        != "no_res_matching"
        and is_sector_coupled
    ):
        n_ref_path = snakemake.config["policy_config"]["hydrogen"]["path_to_ref"]
        n_ref = pypsa.Network(n_ref_path)
    else:
        n_ref = None

    n = prepare_network(n, solve_opts, config=solve_opts)

    n = solve_network(
        n,
        config=snakemake.config,
        solving=snakemake.params.solving,
        log_fn=snakemake.log.solver,
    )
    n.meta = dict(snakemake.config, **dict(wildcards=dict(snakemake.wildcards)))
    n.export_to_netcdf(snakemake.output[0])
    logger.info(f"Objective function: {n.objective}")
    logger.info(f"Objective constant: {n.objective_constant}")
<|MERGE_RESOLUTION|>--- conflicted
+++ resolved
@@ -1,1153 +1,1103 @@
-# -*- coding: utf-8 -*-
-# SPDX-FileCopyrightText:  PyPSA-Earth and PyPSA-Eur Authors
-#
-# SPDX-License-Identifier: AGPL-3.0-or-later
-
-# -*- coding: utf-8 -*-
-"""
-Solves linear optimal power flow for a network iteratively while updating
-reactances.
-
-Relevant Settings
------------------
-
-.. code:: yaml
-
-    solving:
-        tmpdir:
-        options:
-            formulation:
-            clip_p_max_pu:
-            load_shedding:
-            noisy_costs:
-            nhours:
-            min_iterations:
-            max_iterations:
-            skip_iterations:
-            track_iterations:
-        solver:
-            name:
-
-.. seealso::
-    Documentation of the configuration file ``config.yaml`` at
-    :ref:`electricity_cf`, :ref:`solving_cf`, :ref:`plotting_cf`
-
-Inputs
-------
-
-- ``networks/elec_s{simpl}_{clusters}_ec_l{ll}_{opts}.nc``: confer :ref:`prepare`
-
-Outputs
--------
-
-- ``results/networks/elec_s{simpl}_{clusters}_ec_l{ll}_{opts}.nc``: Solved PyPSA network including optimisation results
-
-    .. image:: /img/results.png
-        :width: 40 %
-
-Description
------------
-
-Total annual system costs are minimised with PyPSA. The full formulation of the
-linear optimal power flow (plus investment planning)
-is provided in the
-`documentation of PyPSA <https://pypsa.readthedocs.io/en/latest/optimal_power_flow.html#linear-optimal-power-flow>`_.
-The optimization is based on the :func:`network.optimize` function.
-Additionally, some extra constraints specified in :mod:`prepare_network` and :mod:`solve_network` are added.
-
-Solving the network in multiple iterations is motivated through the dependence of transmission line capacities and impedances on values of corresponding flows.
-As lines are expanded their electrical parameters change, which renders the optimisation bilinear even if the power flow
-equations are linearized.
-To retain the computational advantage of continuous linear programming, a sequential linear programming technique
-is used, where in between iterations the line impedances are updated.
-Details (and errors introduced through this heuristic) are discussed in the paper
-
-- Fabian Neumann and Tom Brown. `Heuristics for Transmission Expansion Planning in Low-Carbon Energy System Models <https://arxiv.org/abs/1907.10548>`_), *16th International Conference on the European Energy Market*, 2019. `arXiv:1907.10548 <https://arxiv.org/abs/1907.10548>`_.
-
-.. warning::
-    Capital costs of existing network components are not included in the objective function,
-    since for the optimisation problem they are just a constant term (no influence on optimal result).
-
-    Therefore, these capital costs are not included in ``network.objective``!
-
-    If you want to calculate the full total annual system costs add these to the objective value.
-
-.. tip::
-    The rule :mod:`solve_all_networks` runs
-    for all ``scenario`` s in the configuration file
-    the rule :mod:`solve_network`.
-"""
-import logging
-import os
-import re
-from pathlib import Path
-
-import numpy as np
-import pandas as pd
-import pypsa
-import xarray as xr
-from _helpers import configure_logging, create_logger, override_component_attrs
-from linopy import merge
-from pypsa.descriptors import get_switchable_as_dense as get_as_dense
-from pypsa.optimization.abstract import optimize_transmission_expansion_iteratively
-from pypsa.optimization.optimize import optimize
-
-logger = create_logger(__name__)
-pypsa.pf.logger.setLevel(logging.WARNING)
-
-
-def prepare_network(n, solve_opts, config):
-    if "clip_p_max_pu" in solve_opts:
-        for df in (
-            n.generators_t.p_max_pu,
-            n.generators_t.p_min_pu,
-            n.storage_units_t.inflow,
-        ):
-            df.where(df > solve_opts["clip_p_max_pu"], other=0.0, inplace=True)
-
-    if "lv_limit" in n.global_constraints.index:
-        n.line_volume_limit = n.global_constraints.at["lv_limit", "constant"]
-        n.line_volume_limit_dual = n.global_constraints.at["lv_limit", "mu"]
-
-    if solve_opts.get("load_shedding"):
-        n.add("Carrier", "Load")
-        n.madd(
-            "Generator",
-            n.buses.index,
-            " load",
-            bus=n.buses.index,
-            carrier="load",
-            sign=1e-3,  # Adjust sign to measure p and p_nom in kW instead of MW
-            marginal_cost=1e2,  # Eur/kWh
-            # intersect between macroeconomic and surveybased
-            # willingness to pay
-            # http://journal.frontiersin.org/article/10.3389/fenrg.2015.00055/full
-            p_nom=1e9,  # kW
-        )
-
-    if solve_opts.get("noisy_costs"):
-        for t in n.iterate_components():
-            # if 'capital_cost' in t.df:
-            #    t.df['capital_cost'] += 1e1 + 2.*(np.random.random(len(t.df)) - 0.5)
-            if "marginal_cost" in t.df:
-                np.random.seed(174)
-                t.df["marginal_cost"] += 1e-2 + 2e-3 * (
-                    np.random.random(len(t.df)) - 0.5
-                )
-
-        for t in n.iterate_components(["Line", "Link"]):
-            np.random.seed(123)
-            t.df["capital_cost"] += (
-                1e-1 + 2e-2 * (np.random.random(len(t.df)) - 0.5)
-            ) * t.df["length"]
-
-    if solve_opts.get("nhours"):
-        nhours = solve_opts["nhours"]
-        n.set_snapshots(n.snapshots[:nhours])
-        n.snapshot_weightings[:] = 8760.0 / nhours
-
-    if snakemake.config["foresight"] == "myopic":
-        add_land_use_constraint(n)
-
-    return n
-
-
-def add_CCL_constraints(n, config):
-    """
-    Add CCL (country & carrier limit) constraint to the network.
-
-    Add minimum and maximum levels of generator nominal capacity per carrier
-    for individual countries. Opts and path for agg_p_nom_minmax.csv must be defined
-    in config.yaml. Default file is available at data/agg_p_nom_minmax.csv.
-
-    Parameters
-    ----------
-    n : pypsa.Network
-    config : dict
-
-    Example
-    -------
-    scenario:
-        opts: [Co2L-CCL-24H]
-    electricity:
-        agg_p_nom_limits: data/agg_p_nom_minmax.csv
-    """
-    agg_p_nom_limits = config["electricity"].get("agg_p_nom_limits")
-
-    try:
-        agg_p_nom_minmax = pd.read_csv(agg_p_nom_limits, index_col=list(range(2)))
-    except IOError:
-        logger.exception(
-            "Need to specify the path to a .csv file containing "
-            "aggregate capacity limits per country in "
-            "config['electricity']['agg_p_nom_limit']."
-        )
-    logger.info(
-        "Adding per carrier generation capacity constraints for " "individual countries"
-    )
-
-    gen_country = n.generators.bus.map(n.buses.country)
-    capacity_variable = n.model["Generator-p_nom"]
-
-    lhs = []
-    ext_carriers = n.generators.query("p_nom_extendable").carrier.unique()
-    for c in ext_carriers:
-        ext_carrier = n.generators.query("p_nom_extendable and carrier == @c")
-        country_grouper = (
-            ext_carrier.bus.map(n.buses.country)
-            .rename_axis("Generator-ext")
-            .rename("country")
-        )
-        ext_carrier_per_country = capacity_variable.loc[
-            country_grouper.index
-        ].groupby_sum(country_grouper)
-        lhs.append(ext_carrier_per_country)
-    lhs = merge(lhs, dim=pd.Index(ext_carriers, name="carrier"))
-
-    min_matrix = agg_p_nom_minmax["min"].to_xarray().unstack().reindex_like(lhs)
-    max_matrix = agg_p_nom_minmax["max"].to_xarray().unstack().reindex_like(lhs)
-
-    n.model.add_constraints(
-        lhs >= min_matrix, name="agg_p_nom_min", mask=min_matrix.notnull()
-    )
-    n.model.add_constraints(
-        lhs <= max_matrix, name="agg_p_nom_max", mask=max_matrix.notnull()
-    )
-
-
-def add_EQ_constraints(n, o, scaling=1e-1):
-    """
-    Add equity constraints to the network.
-
-    Currently this is only implemented for the electricity sector only.
-
-    Opts must be specified in the config.yaml.
-
-    Parameters
-    ----------
-    n : pypsa.Network
-    o : str
-
-    Example
-    -------
-    scenario:
-        opts: [Co2L-EQ0.7-24h]
-
-    Require each country or node to on average produce a minimal share
-    of its total electricity consumption itself. Example: EQ0.7c demands each country
-    to produce on average at least 70% of its consumption; EQ0.7 demands
-    each node to produce on average at least 70% of its consumption.
-    """
-    float_regex = "[0-9]*\.?[0-9]+"
-    level = float(re.findall(float_regex, o)[0])
-    if o[-1] == "c":
-        ggrouper = n.generators.bus.map(n.buses.country)
-        lgrouper = n.loads.bus.map(n.buses.country)
-        sgrouper = n.storage_units.bus.map(n.buses.country)
-    else:
-        ggrouper = n.generators.bus
-        lgrouper = n.loads.bus
-        sgrouper = n.storage_units.bus
-    load = (
-        n.snapshot_weightings.generators
-        @ n.loads_t.p_set.groupby(lgrouper, axis=1).sum()
-    )
-    inflow = (
-        n.snapshot_weightings.stores
-        @ n.storage_units_t.inflow.groupby(sgrouper, axis=1).sum()
-    )
-    inflow = inflow.reindex(load.index).fillna(0.0)
-    rhs = scaling * (level * load - inflow)
-    dispatch_variable = n.model["Generator-p"]
-    lhs_gen = (
-        (dispatch_variable * (n.snapshot_weightings.generators * scaling))
-        .groupby(ggrouper.to_xarray())
-        .sum()
-        .sum("snapshot")
-    )
-    # the current formulation implies that the available hydro power is (inflow - spillage)
-    # it implies efficiency_dispatch is 1 which is not quite general
-    # see https://github.com/pypsa-meets-earth/pypsa-earth/issues/1245 for possible improvements
-    if not n.storage_units_t.inflow.empty:
-        spillage_variable = n.model["StorageUnit-spill"]
-        lhs_spill = (
-            (spillage_variable * (-n.snapshot_weightings.stores * scaling))
-            .groupby_sum(sgrouper)
-            .groupby(sgrouper.to_xarray())
-            .sum()
-            .sum("snapshot")
-        )
-        lhs = lhs_gen + lhs_spill
-    else:
-        lhs = lhs_gen
-    n.model.add_constraints(lhs >= rhs, name="equity_min")
-
-
-def add_BAU_constraints(n, config):
-    """
-    Add a per-carrier minimal overall capacity.
-
-    BAU_mincapacities and opts must be adjusted in the config.yaml.
-
-    Parameters
-    ----------
-    n : pypsa.Network
-    config : dict
-
-    Example
-    -------
-    scenario:
-        opts: [Co2L-BAU-24h]
-    electricity:
-        BAU_mincapacities:
-            solar: 0
-            onwind: 0
-            OCGT: 100000
-            offwind-ac: 0
-            offwind-dc: 0
-    Which sets minimum expansion across all nodes e.g. in Europe to 100GW.
-    OCGT bus 1 + OCGT bus 2 + ... > 100000
-    """
-    mincaps = pd.Series(config["electricity"]["BAU_mincapacities"])
-    p_nom = n.model["Generator-p_nom"]
-    ext_i = n.generators.query("p_nom_extendable")
-    ext_carrier_i = xr.DataArray(ext_i.carrier.rename_axis("Generator-ext"))
-    lhs = p_nom.groupby(ext_carrier_i).sum()
-    rhs = mincaps[lhs.indexes["carrier"]].rename_axis("carrier")
-    n.model.add_constraints(lhs >= rhs, name="bau_mincaps")
-
-
-def add_SAFE_constraints(n, config):
-    """
-    Add a capacity reserve margin of a certain fraction above the peak demand.
-    Renewable generators and storage do not contribute. Ignores network.
-
-    Parameters
-    ----------
-        n : pypsa.Network
-        config : dict
-
-    Example
-    -------
-    config.yaml requires to specify opts:
-
-    scenario:
-        opts: [Co2L-SAFE-24h]
-    electricity:
-        SAFE_reservemargin: 0.1
-    Which sets a reserve margin of 10% above the peak demand.
-    """
-    peakdemand = n.loads_t.p_set.sum(axis=1).max()
-    margin = 1.0 + config["electricity"]["SAFE_reservemargin"]
-    reserve_margin = peakdemand * margin
-    conventional_carriers = config["electricity"]["conventional_carriers"]
-    ext_gens_i = n.generators.query(
-        "carrier in @conventional_carriers & p_nom_extendable"
-    ).index
-    capacity_variable = n.model["Generator-p_nom"]
-    p_nom = n.model["Generator-p_nom"].loc[ext_gens_i]
-    lhs = p_nom.sum()
-    exist_conv_caps = n.generators.query(
-        "~p_nom_extendable & carrier in @conventional_carriers"
-    ).p_nom.sum()
-    rhs = reserve_margin - exist_conv_caps
-    n.model.add_constraints(lhs >= rhs, name="safe_mintotalcap")
-
-
-def add_operational_reserve_margin_constraint(n, sns, config):
-    """
-    Build reserve margin constraints based on the formulation
-    as suggested in GenX
-    https://energy.mit.edu/wp-content/uploads/2017/10/Enhanced-Decision-Support-for-a-Changing-Electricity-Landscape.pdf
-    It implies that the reserve margin also accounts for optimal
-    dispatch of distributed energy resources (DERs) and demand response
-    which is a novel feature of GenX.
-    """
-    reserve_config = config["electricity"]["operational_reserve"]
-    EPSILON_LOAD = reserve_config["epsilon_load"]
-    EPSILON_VRES = reserve_config["epsilon_vres"]
-    CONTINGENCY = reserve_config["contingency"]
-
-    # Reserve Variables
-    n.model.add_variables(
-        0, np.inf, coords=[sns, n.generators.index], name="Generator-r"
-    )
-    reserve = n.model["Generator-r"]
-<<<<<<< HEAD
-    lhs = reserve.sum("Generator")
-=======
-    summed_reserve = reserve.sum("Generator")
->>>>>>> d6b36591
-
-    # Share of extendable renewable capacities
-    ext_i = n.generators.query("p_nom_extendable").index
-    vres_i = n.generators_t.p_max_pu.columns
-    if not ext_i.empty and not vres_i.empty:
-        capacity_factor = n.generators_t.p_max_pu[vres_i.intersection(ext_i)]
-<<<<<<< HEAD
-        renewable_capacity_variables = (
-=======
-        p_nom_vres = (
->>>>>>> d6b36591
-            n.model["Generator-p_nom"]
-            .loc[vres_i.intersection(ext_i)]
-            .rename({"Generator-ext": "Generator"})
-        )
-<<<<<<< HEAD
-        lhs = merge(
-            lhs,
-            (renewable_capacity_variables * (-EPSILON_VRES * capacity_factor)).sum(
-                ["Generator"]
-            ),
-        )
-=======
-        lhs = summed_reserve + (
-            p_nom_vres * (-EPSILON_VRES * xr.DataArray(capacity_factor)),
-        ).sum("Generator")
->>>>>>> d6b36591
-
-    # Total demand per t
-    demand = get_as_dense(n, "Load", "p_set").sum(axis=1)
-
-    # VRES potential of non extendable generators
-    capacity_factor = n.generators_t.p_max_pu[vres_i.difference(ext_i)]
-    renewable_capacity = n.generators.p_nom[vres_i.difference(ext_i)]
-    potential = (capacity_factor * renewable_capacity).sum(axis=1)
-
-    # Right-hand-side
-    rhs = EPSILON_LOAD * demand + EPSILON_VRES * potential + CONTINGENCY
-
-    n.model.add_constraints(lhs >= rhs, name="reserve_margin")
-
-
-def update_capacity_constraint(n):
-    gen_i = n.generators.index
-    ext_i = n.generators.query("p_nom_extendable").index
-    fix_i = n.generators.query("not p_nom_extendable").index
-
-    dispatch = n.model["Generator-p"]
-    reserve = n.model["Generator-r"]
-
-    capacity_fixed = n.generators.p_nom[fix_i]
-
-    p_max_pu = get_as_dense(n, "Generator", "p_max_pu")
-
-<<<<<<< HEAD
-    lhs = merge(
-        dispatch * 1,
-        reserve * 1,
-    )
-=======
-    lhs = dispatch + reserve
->>>>>>> d6b36591
-
-    # TODO check if `p_max_pu[ext_i]` is safe for empty `ext_i` and drop if cause in case
-    if not ext_i.empty:
-        capacity_variable = n.model["Generator-p_nom"].rename(
-            {"Generator-ext": "Generator"}
-        )
-        lhs = dispatch + reserve - capacity_variable * xr.DataArray(p_max_pu[ext_i])
-
-    rhs = (p_max_pu[fix_i] * capacity_fixed).reindex(columns=gen_i, fill_value=0)
-
-    n.model.add_constraints(lhs <= rhs, name="gen_updated_capacity_constraint")
-
-
-def add_operational_reserve_margin(n, sns, config):
-    """
-    Parameters
-    ----------
-        n : pypsa.Network
-        sns: pd.DatetimeIndex
-        config : dict
-
-    Example:
-    --------
-    config.yaml requires to specify operational_reserve:
-    operational_reserve: # like https://genxproject.github.io/GenX/dev/core/#Reserves
-        activate: true
-        epsilon_load: 0.02 # percentage of load at each snapshot
-        epsilon_vres: 0.02 # percentage of VRES at each snapshot
-        contingency: 400000 # MW
-    """
-
-    add_operational_reserve_margin_constraint(n, sns, config)
-
-    update_capacity_constraint(n)
-
-
-def add_battery_constraints(n):
-    """
-    Add constraint ensuring that charger = discharger, i.e.
-    1 * charger_size - efficiency * discharger_size = 0
-    """
-<<<<<<< HEAD
-    nodes = n.buses.index[n.buses.carrier == "battery"]
-    if nodes.empty:
-        return
-    vars_link = n.model["Link-p_nom"]
-    eff = n.links.loc[nodes + " discharger", "efficiency"]
-    lhs = merge(
-        vars_link.sel({"Link-ext": nodes + " charger"}) * 1,
-        # for some reasons, eff is one element longer as compared with vars_link
-        vars_link.sel({"Link-ext": nodes + " discharger"}) * -eff[0],
-    )
-    n.model.add_constraints(lhs == 0, name="link_charger_ratio")
-=======
-    if not n.links.p_nom_extendable.any():
-        return
-
-    discharger_bool = n.links.index.str.contains("battery discharger")
-    charger_bool = n.links.index.str.contains("battery charger")
-
-    dischargers_ext = n.links[discharger_bool].query("p_nom_extendable").index
-    chargers_ext = n.links[charger_bool].query("p_nom_extendable").index
-
-    eff = n.links.efficiency[dischargers_ext].values
-    lhs = (
-        n.model["Link-p_nom"].loc[chargers_ext]
-        - n.model["Link-p_nom"].loc[dischargers_ext] * eff
-    )
->>>>>>> d6b36591
-
-    n.model.add_constraints(lhs == 0, name="Link-charger_ratio")
-
-<<<<<<< HEAD
-=======
-
->>>>>>> d6b36591
-def add_RES_constraints(n, res_share, config):
-    """
-    The constraint ensures that a predefined share of power is generated
-    by renewable sources
-
-    Parameters
-    ----------
-        n : pypsa.Network
-        res_share: float
-        config : dict
-    """
-
-    logger.warning(
-        "The add_RES_constraints() is still work in progress. "
-        "Unexpected results might be incurred, particularly if "
-        "temporal clustering is applied or if an unexpected change of technologies "
-        "is subject to future improvements."
-    )
-
-    renew_techs = config["electricity"]["renewable_carriers"]
-
-    charger = ["H2 electrolysis", "battery charger"]
-    discharger = ["H2 fuel cell", "battery discharger"]
-
-    ren_gen = n.generators.query("carrier in @renew_techs")
-    ren_stores = n.storage_units.query("carrier in @renew_techs")
-    ren_charger = n.links.query("carrier in @charger")
-    ren_discharger = n.links.query("carrier in @discharger")
-
-    gens_i = ren_gen.index
-    stores_i = ren_stores.index
-    charger_i = ren_charger.index
-    discharger_i = ren_discharger.index
-
-    stores_t_weights = n.snapshot_weightings.stores
-
-    lgrouper = n.loads.bus.map(n.buses.country)
-    ggrouper = ren_gen.bus.map(n.buses.country)
-    sgrouper = ren_stores.bus.map(n.buses.country)
-    cgrouper = ren_charger.bus0.map(n.buses.country)
-    dgrouper = ren_discharger.bus0.map(n.buses.country)
-
-    load = (
-        n.snapshot_weightings.generators
-        @ n.loads_t.p_set.groupby(lgrouper, axis=1).sum()
-    )
-    rhs = res_share * load
-
-    # Generators
-    lhs_gen = (
-        (n.model["Generator-p"].loc[:, gens_i] * n.snapshot_weightings.generators)
-        .groupby(ggrouper.to_xarray())
-        .sum()
-    )
-
-    # StorageUnits
-    store_disp_expr = (
-        n.model["StorageUnit-p_dispatch"].loc[:, stores_i] * stores_t_weights
-    )
-    store_expr = n.model["StorageUnit-p_store"].loc[:, stores_i] * stores_t_weights
-    charge_expr = n.model["Link-p"].loc[:, charger_i] * stores_t_weights.apply(
-        lambda r: r * n.links.loc[charger_i].efficiency
-<<<<<<< HEAD
-=======
-    )
-    discharge_expr = n.model["Link-p"].loc[:, discharger_i] * stores_t_weights.apply(
-        lambda r: r * n.links.loc[discharger_i].efficiency
->>>>>>> d6b36591
-    )
-    discharge_expr = n.model["Link-p"].loc[:, discharger_i] * stores_t_weights.apply(
-        lambda r: r * n.links.loc[discharger_i].efficiency
-    )
-
-    lhs_dispatch = store_disp_expr.groupby(sgrouper).sum()
-    lhs_store = store_expr.groupby(sgrouper).sum()
-
-    lhs_dispatch = store_disp_expr.groupby(sgrouper).sum()
-    lhs_store = store_expr.groupby(sgrouper).sum()
-
-    # Stores (or their resp. Link components)
-    # Note that the variables "p0" and "p1" currently do not exist.
-    # Thus, p0 and p1 must be derived from "p" (which exists), taking into account the link efficiency.
-    lhs_charge = charge_expr.groupby(cgrouper).sum()
-
-    lhs_discharge = discharge_expr.groupby(cgrouper).sum()
-
-    lhs = lhs_gen + lhs_dispatch - lhs_store - lhs_charge + lhs_discharge
-
-    n.model.add_constraints(lhs == rhs, name="res_share")
-
-
-def add_land_use_constraint(n):
-    if "m" in snakemake.wildcards.clusters:
-        _add_land_use_constraint_m(n)
-    else:
-        _add_land_use_constraint(n)
-
-
-def _add_land_use_constraint(n):
-    # warning: this will miss existing offwind which is not classed AC-DC and has carrier 'offwind'
-
-    for carrier in ["solar", "onwind", "offwind-ac", "offwind-dc"]:
-        existing = (
-            n.generators.loc[n.generators.carrier == carrier, "p_nom"]
-            .groupby(n.generators.bus.map(n.buses.location))
-            .sum()
-        )
-        existing.index += " " + carrier + "-" + snakemake.wildcards.planning_horizons
-        n.generators.loc[existing.index, "p_nom_max"] -= existing
-
-    n.generators.p_nom_max.clip(lower=0, inplace=True)
-
-
-def _add_land_use_constraint_m(n):
-    # if generators clustering is lower than network clustering, land_use accounting is at generators clusters
-
-    planning_horizons = snakemake.config["scenario"]["planning_horizons"]
-    grouping_years = snakemake.config["existing_capacities"]["grouping_years"]
-    current_horizon = snakemake.wildcards.planning_horizons
-
-    for carrier in ["solar", "onwind", "offwind-ac", "offwind-dc"]:
-        existing = n.generators.loc[n.generators.carrier == carrier, "p_nom"]
-        ind = list(
-            set(
-                [
-                    i.split(sep=" ")[0] + " " + i.split(sep=" ")[1]
-                    for i in existing.index
-                ]
-            )
-        )
-
-        previous_years = [
-            str(y)
-            for y in planning_horizons + grouping_years
-            if y < int(snakemake.wildcards.planning_horizons)
-        ]
-
-        for p_year in previous_years:
-            ind2 = [
-                i for i in ind if i + " " + carrier + "-" + p_year in existing.index
-            ]
-            sel_current = [i + " " + carrier + "-" + current_horizon for i in ind2]
-            sel_p_year = [i + " " + carrier + "-" + p_year for i in ind2]
-            n.generators.loc[sel_current, "p_nom_max"] -= existing.loc[
-                sel_p_year
-            ].rename(lambda x: x[:-4] + current_horizon)
-
-    n.generators.p_nom_max.clip(lower=0, inplace=True)
-
-
-def add_h2_network_cap(n, cap):
-    h2_network = n.links.loc[n.links.carrier == "H2 pipeline"]
-    if h2_network.index.empty:
-        return
-    h2_network_cap = n.model["Link-p_nom"]
-    h2_network_cap_index = h2_network_cap.indexes["Link-ext"]
-    subset_index = h2_network.index.intersection(h2_network_cap_index)
-    diff_index = h2_network_cap_index.difference(subset_index)
-    if len(diff_index) > 0:
-        logger.warning(
-            f"Impossible to set a limit for H2 pipelines extension for the following links: {diff_index}"
-        )
-    lhs = (
-        h2_network_cap.loc[subset_index] * h2_network.loc[subset_index, "length"]
-    ).sum()
-    rhs = cap * 1000
-    n.model.add_constraints(lhs <= rhs, name="h2_network_cap")
-
-
-def H2_export_yearly_constraint(n):
-    res = [
-        "csp",
-        "rooftop-solar",
-        "solar",
-        "onwind",
-        "onwind2",
-        "offwind",
-        "offwind2",
-        "ror",
-    ]
-    res_index = n.generators.loc[n.generators.carrier.isin(res)].index
-
-    weightings = pd.DataFrame(
-        np.outer(n.snapshot_weightings["generators"], [1.0] * len(res_index)),
-        index=n.snapshots,
-        columns=res_index,
-    )
-    capacity_variable = n.model["Generator-p"]
-
-    # single line sum
-    res = (weightings * capacity_variable.loc[res_index]).sum()
-
-    load_ind = n.loads[n.loads.carrier == "AC"].index.intersection(
-        n.loads_t.p_set.columns
-    )
-
-    load = (
-        n.loads_t.p_set[load_ind].sum(axis=1) * n.snapshot_weightings["generators"]
-    ).sum()
-
-    h2_export = n.loads.loc["H2 export load"].p_set * 8760
-
-    lhs = res
-
-    include_country_load = snakemake.config["policy_config"]["yearly"][
-        "re_country_load"
-    ]
-
-    if include_country_load:
-        elec_efficiency = (
-            n.links.filter(like="Electrolysis", axis=0).loc[:, "efficiency"].mean()
-        )
-        rhs = (
-            h2_export * (1 / elec_efficiency) + load
-        )  # 0.7 is approximation of electrloyzer efficiency # TODO obtain value from network
-    else:
-        rhs = h2_export * (1 / 0.7)
-
-    n.model.add_constraints(lhs >= rhs, name="H2ExportConstraint-RESproduction")
-
-
-def monthly_constraints(n, n_ref):
-    res_techs = [
-        "csp",
-        "rooftop-solar",
-        "solar",
-        "onwind",
-        "onwind2",
-        "offwind",
-        "offwind2",
-        "ror",
-    ]
-    allowed_excess = snakemake.config["policy_config"]["hydrogen"]["allowed_excess"]
-
-    res_index = n.generators.loc[n.generators.carrier.isin(res_techs)].index
-
-    weightings = pd.DataFrame(
-        np.outer(n.snapshot_weightings["generators"], [1.0] * len(res_index)),
-        index=n.snapshots,
-        columns=res_index,
-    )
-    capacity_variable = n.model["Generator-p"]
-
-    # single line sum
-    res = (weightings * capacity_variable[res_index]).sum(axis=1)
-    res = res.groupby(res.index.month).sum()
-
-    link_p = n.model["Link-p"]
-    electrolysis = link_p.loc[
-        n.links.index[n.links.index.str.contains("H2 Electrolysis")]
-    ]
-
-    weightings_electrolysis = pd.DataFrame(
-        np.outer(
-            n.snapshot_weightings["generators"], [1.0] * len(electrolysis.columns)
-        ),
-        index=n.snapshots,
-        columns=electrolysis.columns,
-    )
-
-    elec_input = ((-allowed_excess * weightings_electrolysis) * electrolysis).sum(
-        axis=1
-    )
-
-    elec_input = elec_input.groupby(elec_input.index.month).sum()
-
-    if snakemake.config["policy_config"]["hydrogen"]["additionality"]:
-        res_ref = n_ref.generators_t.p[res_index] * weightings
-        res_ref = res_ref.groupby(n_ref.generators_t.p.index.month).sum().sum(axis=1)
-
-        elec_input_ref = (
-            n_ref.links_t.p0.loc[
-                :, n_ref.links_t.p0.columns.str.contains("H2 Electrolysis")
-            ]
-            * weightings_electrolysis
-        )
-        elec_input_ref = (
-            -elec_input_ref.groupby(elec_input_ref.index.month).sum().sum(axis=1)
-        )
-
-        for i in range(len(res.index)):
-            lhs = res.iloc[i] + "\n" + elec_input.iloc[i]
-            rhs = res_ref.iloc[i] + elec_input_ref.iloc[i]
-            n.model.add_constraints(
-                lhs >= rhs, name=f"RESconstraints_{i}-REStarget_{i}"
-            )
-
-    else:
-        for i in range(len(res.index)):
-            lhs = res.iloc[i] + "\n" + elec_input.iloc[i]
-
-            n.model.add_constraints(
-                lhs >= 0.0, name=f"RESconstraints_{i}-REStarget_{i}"
-            )
-    # else:
-    #     logger.info("ignoring H2 export constraint as wildcard is set to 0")
-
-
-def add_chp_constraints(n):
-    electric_bool = (
-        n.links.index.str.contains("urban central")
-        & n.links.index.str.contains("CHP")
-        & n.links.index.str.contains("electric")
-    )
-    heat_bool = (
-        n.links.index.str.contains("urban central")
-        & n.links.index.str.contains("CHP")
-        & n.links.index.str.contains("heat")
-    )
-
-    electric = n.links.index[electric_bool]
-    heat = n.links.index[heat_bool]
-
-    electric_ext = n.links[electric_bool].query("p_nom_extendable").index
-    heat_ext = n.links[heat_bool].query("p_nom_extendable").index
-
-    electric_fix = n.links[electric_bool].query("~p_nom_extendable").index
-    heat_fix = n.links[heat_bool].query("~p_nom_extendable").index
-
-    p = n.model["Link-p"]  # dimension: [time, link]
-
-    # output ratio between heat and electricity and top_iso_fuel_line for extendable
-    if not electric_ext.empty:
-        p_nom = n.model["Link-p_nom"]
-
-        lhs = (
-            p_nom.loc[electric_ext]
-            * (n.links.p_nom_ratio * n.links.efficiency)[electric_ext].values
-            - p_nom.loc[heat_ext] * n.links.efficiency[heat_ext].values
-        )
-        n.model.add_constraints(lhs == 0, name="chplink-fix_p_nom_ratio")
-
-        rename = {"Link-ext": "Link"}
-        lhs = (
-            p.loc[:, electric_ext]
-            + p.loc[:, heat_ext]
-            - p_nom.rename(rename).loc[electric_ext]
-        )
-        n.model.add_constraints(lhs <= 0, name="chplink-top_iso_fuel_line_ext")
-
-    # top_iso_fuel_line for fixed
-    if not electric_fix.empty:
-        lhs = p.loc[:, electric_fix] + p.loc[:, heat_fix]
-        rhs = n.links.p_nom[electric_fix]
-        n.model.add_constraints(lhs <= rhs, name="chplink-top_iso_fuel_line_fix")
-
-    # back-pressure
-    if not electric.empty:
-        lhs = (
-            p.loc[:, heat] * (n.links.efficiency[heat] * n.links.c_b[electric].values)
-            - p.loc[:, electric] * n.links.efficiency[electric]
-        )
-        n.model.add_constraints(lhs <= rhs, name="chplink-backpressure")
-
-
-def add_co2_sequestration_limit(n, sns):
-    co2_stores = n.stores.loc[n.stores.carrier == "co2 stored"].index
-
-    if co2_stores.empty:
-        return
-
-    vars_final_co2_stored = n.model["Store-e"].loc[sns[-1], co2_stores]
-
-    lhs = (1 * vars_final_co2_stored).sum()
-    rhs = (
-        n.config["sector"].get("co2_sequestration_potential", 5) * 1e6
-    )  # TODO change 200 limit (Europe)
-
-    name = "co2_sequestration_limit"
-
-    n.model.add_constraints(lhs <= rhs, name=f"GlobalConstraint-{name}")
-
-
-def set_h2_colors(n):
-    blue_h2 = n.model["Link-p"].loc[
-        n.links.index[n.links.index.str.contains("blue H2")]
-    ]
-
-    pink_h2 = n.model["Link-p"].loc[
-        n.links.index[n.links.index.str.contains("pink H2")]
-    ]
-
-    fuelcell_ind = n.loads[n.loads.carrier == "land transport fuel cell"].index
-
-    other_ind = n.loads[
-        (n.loads.carrier == "H2 for industry")
-        | (n.loads.carrier == "H2 for shipping")
-        | (n.loads.carrier == "H2")
-    ].index
-
-    load_fuelcell = (
-        n.loads_t.p_set[fuelcell_ind].sum(axis=1) * n.snapshot_weightings["generators"]
-    ).sum()
-
-    load_other_h2 = n.loads.loc[other_ind].p_set.sum() * 8760
-
-    load_h2 = load_fuelcell + load_other_h2
-
-    weightings_blue = pd.DataFrame(
-        np.outer(n.snapshot_weightings["generators"], [1.0] * len(blue_h2.columns)),
-        index=n.snapshots,
-        columns=blue_h2.columns,
-    )
-
-    weightings_pink = pd.DataFrame(
-        np.outer(n.snapshot_weightings["generators"], [1.0] * len(pink_h2.columns)),
-        index=n.snapshots,
-        columns=pink_h2.columns,
-    )
-
-    total_blue = (weightings_blue * blue_h2).sum().sum()
-
-    total_pink = (weightings_pink * pink_h2).sum().sum()
-
-    rhs_blue = load_h2 * snakemake.config["sector"]["hydrogen"]["blue_share"]
-    rhs_pink = load_h2 * snakemake.config["sector"]["hydrogen"]["pink_share"]
-
-    n.model.add_constraints(total_blue == rhs_blue, name="blue_h2_share")
-
-    n.model.add_constraints(total_pink == rhs_pink, name="pink_h2_share")
-
-
-def add_existing(n):
-    if snakemake.wildcards["planning_horizons"] == "2050":
-        directory = (
-            "results/"
-            + "Existing_capacities/"
-            + snakemake.config["run"].replace("2050", "2030")
-        )
-        n_name = (
-            snakemake.input.network.split("/")[-1]
-            .replace(str(snakemake.config["scenario"]["clusters"][0]), "")
-            .replace(str(snakemake.config["costs"]["discountrate"][0]), "")
-            .replace("_presec", "")
-            .replace(".nc", ".csv")
-        )
-        df = pd.read_csv(directory + "/electrolyzer_caps_" + n_name, index_col=0)
-        existing_electrolyzers = df.p_nom_opt.values
-
-        h2_index = n.links[n.links.carrier == "H2 Electrolysis"].index
-        n.links.loc[h2_index, "p_nom_min"] = existing_electrolyzers
-
-        # n_name = snakemake.input.network.split("/")[-1].replace(str(snakemake.config["scenario"]["clusters"][0]), "").\
-        #     replace(".nc", ".csv").replace(str(snakemake.config["costs"]["discountrate"][0]), "")
-        df = pd.read_csv(directory + "/res_caps_" + n_name, index_col=0)
-
-        for tech in snakemake.config["custom_data"]["renewables"]:
-            # df = pd.read_csv(snakemake.config["custom_data"]["existing_renewables"], index_col=0)
-            existing_res = df.loc[tech]
-            existing_res.index = existing_res.index.str.apply(lambda x: x + tech)
-            tech_index = n.generators[n.generators.carrier == tech].index
-            n.generators.loc[tech_index, tech] = existing_res
-
-
-def extra_functionality(n, snapshots):
-    """
-    Collects supplementary constraints which will be passed to
-    ``pypsa.linopf.network_lopf``.
-
-    If you want to enforce additional custom constraints, this is a good location to add them.
-    The arguments ``opts`` and ``snakemake.config`` are expected to be attached to the network.
-    """
-    opts = n.opts
-    config = n.config
-    if "BAU" in opts and n.generators.p_nom_extendable.any():
-        add_BAU_constraints(n, config)
-    if "SAFE" in opts and n.generators.p_nom_extendable.any():
-        add_SAFE_constraints(n, config)
-    if "CCL" in opts and n.generators.p_nom_extendable.any():
-        add_CCL_constraints(n, config)
-    reserve = config["electricity"].get("operational_reserve", {})
-    if reserve.get("activate"):
-        add_operational_reserve_margin(n, snapshots, config)
-    for o in opts:
-        if "RES" in o:
-            res_share = float(re.findall("[0-9]*\.?[0-9]+$", o)[0])
-            add_RES_constraints(n, res_share, config)
-    for o in opts:
-        if "EQ" in o:
-            add_EQ_constraints(n, o)
-
-    add_battery_constraints(n)
-
-    if snakemake.config["sector"]["chp"]:
-        logger.info("setting CHP constraints")
-        add_chp_constraints(n)
-
-    if (
-        snakemake.config["policy_config"]["hydrogen"]["temporal_matching"]
-        == "h2_yearly_matching"
-    ):
-        if snakemake.config["policy_config"]["hydrogen"]["additionality"] == True:
-            logger.info(
-                "additionality is currently not supported for yearly constraints, proceeding without additionality"
-            )
-        logger.info("setting h2 export to yearly greenness constraint")
-        H2_export_yearly_constraint(n)
-
-    elif (
-        snakemake.config["policy_config"]["hydrogen"]["temporal_matching"]
-        == "h2_monthly_matching"
-    ):
-        if not snakemake.config["policy_config"]["hydrogen"]["is_reference"]:
-            logger.info("setting h2 export to monthly greenness constraint")
-            monthly_constraints(n, n_ref)
-        else:
-            logger.info("preparing reference case for additionality constraint")
-
-    elif (
-        snakemake.config["policy_config"]["hydrogen"]["temporal_matching"]
-        == "no_res_matching"
-    ):
-        logger.info("no h2 export constraint set")
-
-    else:
-        raise ValueError(
-            'H2 export constraint is invalid, check config["policy_config"]'
-        )
-
-    if snakemake.config["sector"]["hydrogen"]["network"]:
-        if snakemake.config["sector"]["hydrogen"]["network_limit"]:
-            add_h2_network_cap(
-                n, snakemake.config["sector"]["hydrogen"]["network_limit"]
-            )
-
-    if snakemake.config["sector"]["hydrogen"]["set_color_shares"]:
-        logger.info("setting H2 color mix")
-        set_h2_colors(n)
-
-    add_co2_sequestration_limit(n, snapshots)
-
-
-def solve_network(n, config, solving, **kwargs):
-    set_of_options = solving["solver"]["options"]
-    cf_solving = solving["options"]
-
-    kwargs["solver_options"] = (
-        solving["solver_options"][set_of_options] if set_of_options else {}
-    )
-    kwargs["solver_name"] = solving["solver"]["name"]
-    kwargs["extra_functionality"] = extra_functionality
-
-    skip_iterations = cf_solving.get("skip_iterations", False)
-    if not n.lines.s_nom_extendable.any():
-        skip_iterations = True
-        logger.info("No expandable lines found. Skipping iterative solving.")
-
-    # add to network for extra_functionality
-    n.config = config
-    n.opts = opts
-
-    if skip_iterations:
-        status, condition = n.optimize(**kwargs)
-    else:
-        kwargs["track_iterations"] = (cf_solving.get("track_iterations", False),)
-        kwargs["min_iterations"] = (cf_solving.get("min_iterations", 4),)
-        kwargs["max_iterations"] = (cf_solving.get("max_iterations", 6),)
-        status, condition = n.optimize.optimize_transmission_expansion_iteratively(
-            **kwargs
-        )
-
-    if status != "ok":  # and not rolling_horizon:
-        logger.warning(
-            f"Solving status '{status}' with termination condition '{condition}'"
-        )
-    if "infeasible" in condition:
-        labels = n.model.compute_infeasibilities()
-        logger.info(f"Labels:\n{labels}")
-        n.model.print_infeasibilities()
-        raise RuntimeError("Solving status 'infeasible'")
-
-    return n
-
-
-if __name__ == "__main__":
-    if "snakemake" not in globals():
-        from _helpers import mock_snakemake
-
-        snakemake = mock_snakemake(
-            "solve_network",
-            simpl="",
-            clusters="4",
-            ll="c1",
-            opts="Co2L-4H",
-        )
-
-    configure_logging(snakemake)
-
-    opts = snakemake.wildcards.opts.split("-")
-    solve_opts = snakemake.config["solving"]["options"]
-
-    is_sector_coupled = "sopts" in snakemake.wildcards.keys()
-
-    if is_sector_coupled:
-        overrides = override_component_attrs(snakemake.input.overrides)
-        n = pypsa.Network(snakemake.input.network, override_component_attrs=overrides)
-    else:
-        n = pypsa.Network(snakemake.input.network)
-
-    if snakemake.params.augmented_line_connection.get("add_to_snakefile"):
-        n.lines.loc[n.lines.index.str.contains("new"), "s_nom_min"] = (
-            snakemake.params.augmented_line_connection.get("min_expansion")
-        )
-
-    if (
-        snakemake.config["custom_data"]["add_existing"]
-        and snakemake.wildcards.planning_horizons == "2050"
-        and is_sector_coupled
-    ):
-        add_existing(n)
-
-    if (
-        snakemake.config["policy_config"]["hydrogen"]["additionality"]
-        and not snakemake.config["policy_config"]["hydrogen"]["is_reference"]
-        and snakemake.config["policy_config"]["hydrogen"]["temporal_matching"]
-        != "no_res_matching"
-        and is_sector_coupled
-    ):
-        n_ref_path = snakemake.config["policy_config"]["hydrogen"]["path_to_ref"]
-        n_ref = pypsa.Network(n_ref_path)
-    else:
-        n_ref = None
-
-    n = prepare_network(n, solve_opts, config=solve_opts)
-
-    n = solve_network(
-        n,
-        config=snakemake.config,
-        solving=snakemake.params.solving,
-        log_fn=snakemake.log.solver,
-    )
-    n.meta = dict(snakemake.config, **dict(wildcards=dict(snakemake.wildcards)))
-    n.export_to_netcdf(snakemake.output[0])
-    logger.info(f"Objective function: {n.objective}")
-    logger.info(f"Objective constant: {n.objective_constant}")
+# -*- coding: utf-8 -*-
+# SPDX-FileCopyrightText:  PyPSA-Earth and PyPSA-Eur Authors
+#
+# SPDX-License-Identifier: AGPL-3.0-or-later
+
+# -*- coding: utf-8 -*-
+"""
+Solves linear optimal power flow for a network iteratively while updating
+reactances.
+
+Relevant Settings
+-----------------
+
+.. code:: yaml
+
+    solving:
+        tmpdir:
+        options:
+            formulation:
+            clip_p_max_pu:
+            load_shedding:
+            noisy_costs:
+            nhours:
+            min_iterations:
+            max_iterations:
+            skip_iterations:
+            track_iterations:
+        solver:
+            name:
+
+.. seealso::
+    Documentation of the configuration file ``config.yaml`` at
+    :ref:`electricity_cf`, :ref:`solving_cf`, :ref:`plotting_cf`
+
+Inputs
+------
+
+- ``networks/elec_s{simpl}_{clusters}_ec_l{ll}_{opts}.nc``: confer :ref:`prepare`
+
+Outputs
+-------
+
+- ``results/networks/elec_s{simpl}_{clusters}_ec_l{ll}_{opts}.nc``: Solved PyPSA network including optimisation results
+
+    .. image:: /img/results.png
+        :width: 40 %
+
+Description
+-----------
+
+Total annual system costs are minimised with PyPSA. The full formulation of the
+linear optimal power flow (plus investment planning)
+is provided in the
+`documentation of PyPSA <https://pypsa.readthedocs.io/en/latest/optimal_power_flow.html#linear-optimal-power-flow>`_.
+The optimization is based on the :func:`network.optimize` function.
+Additionally, some extra constraints specified in :mod:`prepare_network` and :mod:`solve_network` are added.
+
+Solving the network in multiple iterations is motivated through the dependence of transmission line capacities and impedances on values of corresponding flows.
+As lines are expanded their electrical parameters change, which renders the optimisation bilinear even if the power flow
+equations are linearized.
+To retain the computational advantage of continuous linear programming, a sequential linear programming technique
+is used, where in between iterations the line impedances are updated.
+Details (and errors introduced through this heuristic) are discussed in the paper
+
+- Fabian Neumann and Tom Brown. `Heuristics for Transmission Expansion Planning in Low-Carbon Energy System Models <https://arxiv.org/abs/1907.10548>`_), *16th International Conference on the European Energy Market*, 2019. `arXiv:1907.10548 <https://arxiv.org/abs/1907.10548>`_.
+
+.. warning::
+    Capital costs of existing network components are not included in the objective function,
+    since for the optimisation problem they are just a constant term (no influence on optimal result).
+
+    Therefore, these capital costs are not included in ``network.objective``!
+
+    If you want to calculate the full total annual system costs add these to the objective value.
+
+.. tip::
+    The rule :mod:`solve_all_networks` runs
+    for all ``scenario`` s in the configuration file
+    the rule :mod:`solve_network`.
+"""
+import logging
+import os
+import re
+from pathlib import Path
+
+import numpy as np
+import pandas as pd
+import pypsa
+import xarray as xr
+from _helpers import configure_logging, create_logger, override_component_attrs
+from linopy import merge
+from pypsa.descriptors import get_switchable_as_dense as get_as_dense
+from pypsa.optimization.abstract import optimize_transmission_expansion_iteratively
+from pypsa.optimization.optimize import optimize
+
+logger = create_logger(__name__)
+pypsa.pf.logger.setLevel(logging.WARNING)
+
+
+def prepare_network(n, solve_opts, config):
+    if "clip_p_max_pu" in solve_opts:
+        for df in (
+            n.generators_t.p_max_pu,
+            n.generators_t.p_min_pu,
+            n.storage_units_t.inflow,
+        ):
+            df.where(df > solve_opts["clip_p_max_pu"], other=0.0, inplace=True)
+
+    if "lv_limit" in n.global_constraints.index:
+        n.line_volume_limit = n.global_constraints.at["lv_limit", "constant"]
+        n.line_volume_limit_dual = n.global_constraints.at["lv_limit", "mu"]
+
+    if solve_opts.get("load_shedding"):
+        n.add("Carrier", "Load")
+        n.madd(
+            "Generator",
+            n.buses.index,
+            " load",
+            bus=n.buses.index,
+            carrier="load",
+            sign=1e-3,  # Adjust sign to measure p and p_nom in kW instead of MW
+            marginal_cost=1e2,  # Eur/kWh
+            # intersect between macroeconomic and surveybased
+            # willingness to pay
+            # http://journal.frontiersin.org/article/10.3389/fenrg.2015.00055/full
+            p_nom=1e9,  # kW
+        )
+
+    if solve_opts.get("noisy_costs"):
+        for t in n.iterate_components():
+            # if 'capital_cost' in t.df:
+            #    t.df['capital_cost'] += 1e1 + 2.*(np.random.random(len(t.df)) - 0.5)
+            if "marginal_cost" in t.df:
+                np.random.seed(174)
+                t.df["marginal_cost"] += 1e-2 + 2e-3 * (
+                    np.random.random(len(t.df)) - 0.5
+                )
+
+        for t in n.iterate_components(["Line", "Link"]):
+            np.random.seed(123)
+            t.df["capital_cost"] += (
+                1e-1 + 2e-2 * (np.random.random(len(t.df)) - 0.5)
+            ) * t.df["length"]
+
+    if solve_opts.get("nhours"):
+        nhours = solve_opts["nhours"]
+        n.set_snapshots(n.snapshots[:nhours])
+        n.snapshot_weightings[:] = 8760.0 / nhours
+
+    if snakemake.config["foresight"] == "myopic":
+        add_land_use_constraint(n)
+
+    return n
+
+
+def add_CCL_constraints(n, config):
+    """
+    Add CCL (country & carrier limit) constraint to the network.
+
+    Add minimum and maximum levels of generator nominal capacity per carrier
+    for individual countries. Opts and path for agg_p_nom_minmax.csv must be defined
+    in config.yaml. Default file is available at data/agg_p_nom_minmax.csv.
+
+    Parameters
+    ----------
+    n : pypsa.Network
+    config : dict
+
+    Example
+    -------
+    scenario:
+        opts: [Co2L-CCL-24H]
+    electricity:
+        agg_p_nom_limits: data/agg_p_nom_minmax.csv
+    """
+    agg_p_nom_limits = config["electricity"].get("agg_p_nom_limits")
+
+    try:
+        agg_p_nom_minmax = pd.read_csv(agg_p_nom_limits, index_col=list(range(2)))
+    except IOError:
+        logger.exception(
+            "Need to specify the path to a .csv file containing "
+            "aggregate capacity limits per country in "
+            "config['electricity']['agg_p_nom_limit']."
+        )
+    logger.info(
+        "Adding per carrier generation capacity constraints for " "individual countries"
+    )
+
+    gen_country = n.generators.bus.map(n.buses.country)
+    capacity_variable = n.model["Generator-p_nom"]
+
+    lhs = []
+    ext_carriers = n.generators.query("p_nom_extendable").carrier.unique()
+    for c in ext_carriers:
+        ext_carrier = n.generators.query("p_nom_extendable and carrier == @c")
+        country_grouper = (
+            ext_carrier.bus.map(n.buses.country)
+            .rename_axis("Generator-ext")
+            .rename("country")
+        )
+        ext_carrier_per_country = capacity_variable.loc[
+            country_grouper.index
+        ].groupby_sum(country_grouper)
+        lhs.append(ext_carrier_per_country)
+    lhs = merge(lhs, dim=pd.Index(ext_carriers, name="carrier"))
+
+    min_matrix = agg_p_nom_minmax["min"].to_xarray().unstack().reindex_like(lhs)
+    max_matrix = agg_p_nom_minmax["max"].to_xarray().unstack().reindex_like(lhs)
+
+    n.model.add_constraints(
+        lhs >= min_matrix, name="agg_p_nom_min", mask=min_matrix.notnull()
+    )
+    n.model.add_constraints(
+        lhs <= max_matrix, name="agg_p_nom_max", mask=max_matrix.notnull()
+    )
+
+
+def add_EQ_constraints(n, o, scaling=1e-1):
+    """
+    Add equity constraints to the network.
+
+    Currently this is only implemented for the electricity sector only.
+
+    Opts must be specified in the config.yaml.
+
+    Parameters
+    ----------
+    n : pypsa.Network
+    o : str
+
+    Example
+    -------
+    scenario:
+        opts: [Co2L-EQ0.7-24h]
+
+    Require each country or node to on average produce a minimal share
+    of its total electricity consumption itself. Example: EQ0.7c demands each country
+    to produce on average at least 70% of its consumption; EQ0.7 demands
+    each node to produce on average at least 70% of its consumption.
+    """
+    float_regex = "[0-9]*\.?[0-9]+"
+    level = float(re.findall(float_regex, o)[0])
+    if o[-1] == "c":
+        ggrouper = n.generators.bus.map(n.buses.country)
+        lgrouper = n.loads.bus.map(n.buses.country)
+        sgrouper = n.storage_units.bus.map(n.buses.country)
+    else:
+        ggrouper = n.generators.bus
+        lgrouper = n.loads.bus
+        sgrouper = n.storage_units.bus
+    load = (
+        n.snapshot_weightings.generators
+        @ n.loads_t.p_set.groupby(lgrouper, axis=1).sum()
+    )
+    inflow = (
+        n.snapshot_weightings.stores
+        @ n.storage_units_t.inflow.groupby(sgrouper, axis=1).sum()
+    )
+    inflow = inflow.reindex(load.index).fillna(0.0)
+    rhs = scaling * (level * load - inflow)
+    dispatch_variable = n.model["Generator-p"]
+    lhs_gen = (
+        (dispatch_variable * (n.snapshot_weightings.generators * scaling))
+        .groupby(ggrouper.to_xarray())
+        .sum()
+        .sum("snapshot")
+    )
+    # the current formulation implies that the available hydro power is (inflow - spillage)
+    # it implies efficiency_dispatch is 1 which is not quite general
+    # see https://github.com/pypsa-meets-earth/pypsa-earth/issues/1245 for possible improvements
+    if not n.storage_units_t.inflow.empty:
+        spillage_variable = n.model["StorageUnit-spill"]
+        lhs_spill = (
+            (spillage_variable * (-n.snapshot_weightings.stores * scaling))
+            .groupby_sum(sgrouper)
+            .groupby(sgrouper.to_xarray())
+            .sum()
+            .sum("snapshot")
+        )
+        lhs = lhs_gen + lhs_spill
+    else:
+        lhs = lhs_gen
+    n.model.add_constraints(lhs >= rhs, name="equity_min")
+
+
+def add_BAU_constraints(n, config):
+    """
+    Add a per-carrier minimal overall capacity.
+
+    BAU_mincapacities and opts must be adjusted in the config.yaml.
+
+    Parameters
+    ----------
+    n : pypsa.Network
+    config : dict
+
+    Example
+    -------
+    scenario:
+        opts: [Co2L-BAU-24h]
+    electricity:
+        BAU_mincapacities:
+            solar: 0
+            onwind: 0
+            OCGT: 100000
+            offwind-ac: 0
+            offwind-dc: 0
+    Which sets minimum expansion across all nodes e.g. in Europe to 100GW.
+    OCGT bus 1 + OCGT bus 2 + ... > 100000
+    """
+    mincaps = pd.Series(config["electricity"]["BAU_mincapacities"])
+    p_nom = n.model["Generator-p_nom"]
+    ext_i = n.generators.query("p_nom_extendable")
+    ext_carrier_i = xr.DataArray(ext_i.carrier.rename_axis("Generator-ext"))
+    lhs = p_nom.groupby(ext_carrier_i).sum()
+    rhs = mincaps[lhs.indexes["carrier"]].rename_axis("carrier")
+    n.model.add_constraints(lhs >= rhs, name="bau_mincaps")
+
+
+def add_SAFE_constraints(n, config):
+    """
+    Add a capacity reserve margin of a certain fraction above the peak demand.
+    Renewable generators and storage do not contribute. Ignores network.
+
+    Parameters
+    ----------
+        n : pypsa.Network
+        config : dict
+
+    Example
+    -------
+    config.yaml requires to specify opts:
+
+    scenario:
+        opts: [Co2L-SAFE-24h]
+    electricity:
+        SAFE_reservemargin: 0.1
+    Which sets a reserve margin of 10% above the peak demand.
+    """
+    peakdemand = n.loads_t.p_set.sum(axis=1).max()
+    margin = 1.0 + config["electricity"]["SAFE_reservemargin"]
+    reserve_margin = peakdemand * margin
+    conventional_carriers = config["electricity"]["conventional_carriers"]
+    ext_gens_i = n.generators.query(
+        "carrier in @conventional_carriers & p_nom_extendable"
+    ).index
+    capacity_variable = n.model["Generator-p_nom"]
+    p_nom = n.model["Generator-p_nom"].loc[ext_gens_i]
+    lhs = p_nom.sum()
+    exist_conv_caps = n.generators.query(
+        "~p_nom_extendable & carrier in @conventional_carriers"
+    ).p_nom.sum()
+    rhs = reserve_margin - exist_conv_caps
+    n.model.add_constraints(lhs >= rhs, name="safe_mintotalcap")
+
+
+def add_operational_reserve_margin_constraint(n, sns, config):
+    """
+    Build reserve margin constraints based on the formulation
+    as suggested in GenX
+    https://energy.mit.edu/wp-content/uploads/2017/10/Enhanced-Decision-Support-for-a-Changing-Electricity-Landscape.pdf
+    It implies that the reserve margin also accounts for optimal
+    dispatch of distributed energy resources (DERs) and demand response
+    which is a novel feature of GenX.
+    """
+    reserve_config = config["electricity"]["operational_reserve"]
+    EPSILON_LOAD = reserve_config["epsilon_load"]
+    EPSILON_VRES = reserve_config["epsilon_vres"]
+    CONTINGENCY = reserve_config["contingency"]
+
+    # Reserve Variables
+    n.model.add_variables(
+        0, np.inf, coords=[sns, n.generators.index], name="Generator-r"
+    )
+    reserve = n.model["Generator-r"]
+    summed_reserve = reserve.sum("Generator")
+
+    # Share of extendable renewable capacities
+    ext_i = n.generators.query("p_nom_extendable").index
+    vres_i = n.generators_t.p_max_pu.columns
+    if not ext_i.empty and not vres_i.empty:
+        capacity_factor = n.generators_t.p_max_pu[vres_i.intersection(ext_i)]
+        p_nom_vres = (
+            n.model["Generator-p_nom"]
+            .loc[vres_i.intersection(ext_i)]
+            .rename({"Generator-ext": "Generator"})
+        )
+        lhs = summed_reserve + (
+            p_nom_vres * (-EPSILON_VRES * xr.DataArray(capacity_factor)),
+        ).sum("Generator")
+
+    # Total demand per t
+    demand = get_as_dense(n, "Load", "p_set").sum(axis=1)
+
+    # VRES potential of non extendable generators
+    capacity_factor = n.generators_t.p_max_pu[vres_i.difference(ext_i)]
+    renewable_capacity = n.generators.p_nom[vres_i.difference(ext_i)]
+    potential = (capacity_factor * renewable_capacity).sum(axis=1)
+
+    # Right-hand-side
+    rhs = EPSILON_LOAD * demand + EPSILON_VRES * potential + CONTINGENCY
+
+    n.model.add_constraints(lhs >= rhs, name="reserve_margin")
+
+
+def update_capacity_constraint(n):
+    gen_i = n.generators.index
+    ext_i = n.generators.query("p_nom_extendable").index
+    fix_i = n.generators.query("not p_nom_extendable").index
+
+    dispatch = n.model["Generator-p"]
+    reserve = n.model["Generator-r"]
+
+    capacity_fixed = n.generators.p_nom[fix_i]
+
+    p_max_pu = get_as_dense(n, "Generator", "p_max_pu")
+
+    lhs = dispatch + reserve
+
+    # TODO check if `p_max_pu[ext_i]` is safe for empty `ext_i` and drop if cause in case
+    if not ext_i.empty:
+        capacity_variable = n.model["Generator-p_nom"].rename(
+            {"Generator-ext": "Generator"}
+        )
+        lhs = dispatch + reserve - capacity_variable * xr.DataArray(p_max_pu[ext_i])
+
+    rhs = (p_max_pu[fix_i] * capacity_fixed).reindex(columns=gen_i, fill_value=0)
+
+    n.model.add_constraints(lhs <= rhs, name="gen_updated_capacity_constraint")
+
+
+def add_operational_reserve_margin(n, sns, config):
+    """
+    Parameters
+    ----------
+        n : pypsa.Network
+        sns: pd.DatetimeIndex
+        config : dict
+
+    Example:
+    --------
+    config.yaml requires to specify operational_reserve:
+    operational_reserve: # like https://genxproject.github.io/GenX/dev/core/#Reserves
+        activate: true
+        epsilon_load: 0.02 # percentage of load at each snapshot
+        epsilon_vres: 0.02 # percentage of VRES at each snapshot
+        contingency: 400000 # MW
+    """
+
+    add_operational_reserve_margin_constraint(n, sns, config)
+
+    update_capacity_constraint(n)
+
+
+def add_battery_constraints(n):
+    """
+    Add constraint ensuring that charger = discharger, i.e.
+    1 * charger_size - efficiency * discharger_size = 0
+    """
+    if not n.links.p_nom_extendable.any():
+        return
+
+    discharger_bool = n.links.index.str.contains("battery discharger")
+    charger_bool = n.links.index.str.contains("battery charger")
+
+    dischargers_ext = n.links[discharger_bool].query("p_nom_extendable").index
+    chargers_ext = n.links[charger_bool].query("p_nom_extendable").index
+
+    eff = n.links.efficiency[dischargers_ext].values
+    lhs = (
+        n.model["Link-p_nom"].loc[chargers_ext]
+        - n.model["Link-p_nom"].loc[dischargers_ext] * eff
+    )
+
+    n.model.add_constraints(lhs == 0, name="Link-charger_ratio")
+
+
+def add_RES_constraints(n, res_share, config):
+    """
+    The constraint ensures that a predefined share of power is generated
+    by renewable sources
+
+    Parameters
+    ----------
+        n : pypsa.Network
+        res_share: float
+        config : dict
+    """
+
+    logger.warning(
+        "The add_RES_constraints() is still work in progress. "
+        "Unexpected results might be incurred, particularly if "
+        "temporal clustering is applied or if an unexpected change of technologies "
+        "is subject to future improvements."
+    )
+
+    renew_techs = config["electricity"]["renewable_carriers"]
+
+    charger = ["H2 electrolysis", "battery charger"]
+    discharger = ["H2 fuel cell", "battery discharger"]
+
+    ren_gen = n.generators.query("carrier in @renew_techs")
+    ren_stores = n.storage_units.query("carrier in @renew_techs")
+    ren_charger = n.links.query("carrier in @charger")
+    ren_discharger = n.links.query("carrier in @discharger")
+
+    gens_i = ren_gen.index
+    stores_i = ren_stores.index
+    charger_i = ren_charger.index
+    discharger_i = ren_discharger.index
+
+    stores_t_weights = n.snapshot_weightings.stores
+
+    lgrouper = n.loads.bus.map(n.buses.country)
+    ggrouper = ren_gen.bus.map(n.buses.country)
+    sgrouper = ren_stores.bus.map(n.buses.country)
+    cgrouper = ren_charger.bus0.map(n.buses.country)
+    dgrouper = ren_discharger.bus0.map(n.buses.country)
+
+    load = (
+        n.snapshot_weightings.generators
+        @ n.loads_t.p_set.groupby(lgrouper, axis=1).sum()
+    )
+    rhs = res_share * load
+
+    # Generators
+    lhs_gen = (
+        (n.model["Generator-p"].loc[:, gens_i] * n.snapshot_weightings.generators)
+        .groupby(ggrouper.to_xarray())
+        .sum()
+    )
+
+    # StorageUnits
+    store_disp_expr = (
+        n.model["StorageUnit-p_dispatch"].loc[:, stores_i] * stores_t_weights
+    )
+    store_expr = n.model["StorageUnit-p_store"].loc[:, stores_i] * stores_t_weights
+    charge_expr = n.model["Link-p"].loc[:, charger_i] * stores_t_weights.apply(
+        lambda r: r * n.links.loc[charger_i].efficiency
+    )
+    discharge_expr = n.model["Link-p"].loc[:, discharger_i] * stores_t_weights.apply(
+        lambda r: r * n.links.loc[discharger_i].efficiency
+    )
+
+    lhs_dispatch = store_disp_expr.groupby(sgrouper).sum()
+    lhs_store = store_expr.groupby(sgrouper).sum()
+
+    # Stores (or their resp. Link components)
+    # Note that the variables "p0" and "p1" currently do not exist.
+    # Thus, p0 and p1 must be derived from "p" (which exists), taking into account the link efficiency.
+    lhs_charge = charge_expr.groupby(cgrouper).sum()
+
+    lhs_discharge = discharge_expr.groupby(cgrouper).sum()
+
+    lhs = lhs_gen + lhs_dispatch - lhs_store - lhs_charge + lhs_discharge
+
+    n.model.add_constraints(lhs == rhs, name="res_share")
+
+
+def add_land_use_constraint(n):
+    if "m" in snakemake.wildcards.clusters:
+        _add_land_use_constraint_m(n)
+    else:
+        _add_land_use_constraint(n)
+
+
+def _add_land_use_constraint(n):
+    # warning: this will miss existing offwind which is not classed AC-DC and has carrier 'offwind'
+
+    for carrier in ["solar", "onwind", "offwind-ac", "offwind-dc"]:
+        existing = (
+            n.generators.loc[n.generators.carrier == carrier, "p_nom"]
+            .groupby(n.generators.bus.map(n.buses.location))
+            .sum()
+        )
+        existing.index += " " + carrier + "-" + snakemake.wildcards.planning_horizons
+        n.generators.loc[existing.index, "p_nom_max"] -= existing
+
+    n.generators.p_nom_max.clip(lower=0, inplace=True)
+
+
+def _add_land_use_constraint_m(n):
+    # if generators clustering is lower than network clustering, land_use accounting is at generators clusters
+
+    planning_horizons = snakemake.config["scenario"]["planning_horizons"]
+    grouping_years = snakemake.config["existing_capacities"]["grouping_years"]
+    current_horizon = snakemake.wildcards.planning_horizons
+
+    for carrier in ["solar", "onwind", "offwind-ac", "offwind-dc"]:
+        existing = n.generators.loc[n.generators.carrier == carrier, "p_nom"]
+        ind = list(
+            set(
+                [
+                    i.split(sep=" ")[0] + " " + i.split(sep=" ")[1]
+                    for i in existing.index
+                ]
+            )
+        )
+
+        previous_years = [
+            str(y)
+            for y in planning_horizons + grouping_years
+            if y < int(snakemake.wildcards.planning_horizons)
+        ]
+
+        for p_year in previous_years:
+            ind2 = [
+                i for i in ind if i + " " + carrier + "-" + p_year in existing.index
+            ]
+            sel_current = [i + " " + carrier + "-" + current_horizon for i in ind2]
+            sel_p_year = [i + " " + carrier + "-" + p_year for i in ind2]
+            n.generators.loc[sel_current, "p_nom_max"] -= existing.loc[
+                sel_p_year
+            ].rename(lambda x: x[:-4] + current_horizon)
+
+    n.generators.p_nom_max.clip(lower=0, inplace=True)
+
+
+def add_h2_network_cap(n, cap):
+    h2_network = n.links.loc[n.links.carrier == "H2 pipeline"]
+    if h2_network.index.empty:
+        return
+    h2_network_cap = n.model["Link-p_nom"]
+    h2_network_cap_index = h2_network_cap.indexes["Link-ext"]
+    subset_index = h2_network.index.intersection(h2_network_cap_index)
+    diff_index = h2_network_cap_index.difference(subset_index)
+    if len(diff_index) > 0:
+        logger.warning(
+            f"Impossible to set a limit for H2 pipelines extension for the following links: {diff_index}"
+        )
+    lhs = (
+        h2_network_cap.loc[subset_index] * h2_network.loc[subset_index, "length"]
+    ).sum()
+    rhs = cap * 1000
+    n.model.add_constraints(lhs <= rhs, name="h2_network_cap")
+
+
+def H2_export_yearly_constraint(n):
+    res = [
+        "csp",
+        "rooftop-solar",
+        "solar",
+        "onwind",
+        "onwind2",
+        "offwind",
+        "offwind2",
+        "ror",
+    ]
+    res_index = n.generators.loc[n.generators.carrier.isin(res)].index
+
+    weightings = pd.DataFrame(
+        np.outer(n.snapshot_weightings["generators"], [1.0] * len(res_index)),
+        index=n.snapshots,
+        columns=res_index,
+    )
+    capacity_variable = n.model["Generator-p"]
+
+    # single line sum
+    res = (weightings * capacity_variable.loc[res_index]).sum()
+
+    load_ind = n.loads[n.loads.carrier == "AC"].index.intersection(
+        n.loads_t.p_set.columns
+    )
+
+    load = (
+        n.loads_t.p_set[load_ind].sum(axis=1) * n.snapshot_weightings["generators"]
+    ).sum()
+
+    h2_export = n.loads.loc["H2 export load"].p_set * 8760
+
+    lhs = res
+
+    include_country_load = snakemake.config["policy_config"]["yearly"][
+        "re_country_load"
+    ]
+
+    if include_country_load:
+        elec_efficiency = (
+            n.links.filter(like="Electrolysis", axis=0).loc[:, "efficiency"].mean()
+        )
+        rhs = (
+            h2_export * (1 / elec_efficiency) + load
+        )  # 0.7 is approximation of electrloyzer efficiency # TODO obtain value from network
+    else:
+        rhs = h2_export * (1 / 0.7)
+
+    n.model.add_constraints(lhs >= rhs, name="H2ExportConstraint-RESproduction")
+
+
+def monthly_constraints(n, n_ref):
+    res_techs = [
+        "csp",
+        "rooftop-solar",
+        "solar",
+        "onwind",
+        "onwind2",
+        "offwind",
+        "offwind2",
+        "ror",
+    ]
+    allowed_excess = snakemake.config["policy_config"]["hydrogen"]["allowed_excess"]
+
+    res_index = n.generators.loc[n.generators.carrier.isin(res_techs)].index
+
+    weightings = pd.DataFrame(
+        np.outer(n.snapshot_weightings["generators"], [1.0] * len(res_index)),
+        index=n.snapshots,
+        columns=res_index,
+    )
+    capacity_variable = n.model["Generator-p"]
+
+    # single line sum
+    res = (weightings * capacity_variable[res_index]).sum(axis=1)
+    res = res.groupby(res.index.month).sum()
+
+    link_p = n.model["Link-p"]
+    electrolysis = link_p.loc[
+        n.links.index[n.links.index.str.contains("H2 Electrolysis")]
+    ]
+
+    weightings_electrolysis = pd.DataFrame(
+        np.outer(
+            n.snapshot_weightings["generators"], [1.0] * len(electrolysis.columns)
+        ),
+        index=n.snapshots,
+        columns=electrolysis.columns,
+    )
+
+    elec_input = ((-allowed_excess * weightings_electrolysis) * electrolysis).sum(
+        axis=1
+    )
+
+    elec_input = elec_input.groupby(elec_input.index.month).sum()
+
+    if snakemake.config["policy_config"]["hydrogen"]["additionality"]:
+        res_ref = n_ref.generators_t.p[res_index] * weightings
+        res_ref = res_ref.groupby(n_ref.generators_t.p.index.month).sum().sum(axis=1)
+
+        elec_input_ref = (
+            n_ref.links_t.p0.loc[
+                :, n_ref.links_t.p0.columns.str.contains("H2 Electrolysis")
+            ]
+            * weightings_electrolysis
+        )
+        elec_input_ref = (
+            -elec_input_ref.groupby(elec_input_ref.index.month).sum().sum(axis=1)
+        )
+
+        for i in range(len(res.index)):
+            lhs = res.iloc[i] + "\n" + elec_input.iloc[i]
+            rhs = res_ref.iloc[i] + elec_input_ref.iloc[i]
+            n.model.add_constraints(
+                lhs >= rhs, name=f"RESconstraints_{i}-REStarget_{i}"
+            )
+
+    else:
+        for i in range(len(res.index)):
+            lhs = res.iloc[i] + "\n" + elec_input.iloc[i]
+
+            n.model.add_constraints(
+                lhs >= 0.0, name=f"RESconstraints_{i}-REStarget_{i}"
+            )
+    # else:
+    #     logger.info("ignoring H2 export constraint as wildcard is set to 0")
+
+
+def add_chp_constraints(n):
+    electric_bool = (
+        n.links.index.str.contains("urban central")
+        & n.links.index.str.contains("CHP")
+        & n.links.index.str.contains("electric")
+    )
+    heat_bool = (
+        n.links.index.str.contains("urban central")
+        & n.links.index.str.contains("CHP")
+        & n.links.index.str.contains("heat")
+    )
+
+    electric = n.links.index[electric_bool]
+    heat = n.links.index[heat_bool]
+
+    electric_ext = n.links[electric_bool].query("p_nom_extendable").index
+    heat_ext = n.links[heat_bool].query("p_nom_extendable").index
+
+    electric_fix = n.links[electric_bool].query("~p_nom_extendable").index
+    heat_fix = n.links[heat_bool].query("~p_nom_extendable").index
+
+    p = n.model["Link-p"]  # dimension: [time, link]
+
+    # output ratio between heat and electricity and top_iso_fuel_line for extendable
+    if not electric_ext.empty:
+        p_nom = n.model["Link-p_nom"]
+
+        lhs = (
+            p_nom.loc[electric_ext]
+            * (n.links.p_nom_ratio * n.links.efficiency)[electric_ext].values
+            - p_nom.loc[heat_ext] * n.links.efficiency[heat_ext].values
+        )
+        n.model.add_constraints(lhs == 0, name="chplink-fix_p_nom_ratio")
+
+        rename = {"Link-ext": "Link"}
+        lhs = (
+            p.loc[:, electric_ext]
+            + p.loc[:, heat_ext]
+            - p_nom.rename(rename).loc[electric_ext]
+        )
+        n.model.add_constraints(lhs <= 0, name="chplink-top_iso_fuel_line_ext")
+
+    # top_iso_fuel_line for fixed
+    if not electric_fix.empty:
+        lhs = p.loc[:, electric_fix] + p.loc[:, heat_fix]
+        rhs = n.links.p_nom[electric_fix]
+        n.model.add_constraints(lhs <= rhs, name="chplink-top_iso_fuel_line_fix")
+
+    # back-pressure
+    if not electric.empty:
+        lhs = (
+            p.loc[:, heat] * (n.links.efficiency[heat] * n.links.c_b[electric].values)
+            - p.loc[:, electric] * n.links.efficiency[electric]
+        )
+        n.model.add_constraints(lhs <= rhs, name="chplink-backpressure")
+
+
+def add_co2_sequestration_limit(n, sns):
+    co2_stores = n.stores.loc[n.stores.carrier == "co2 stored"].index
+
+    if co2_stores.empty:
+        return
+
+    vars_final_co2_stored = n.model["Store-e"].loc[sns[-1], co2_stores]
+
+    lhs = (1 * vars_final_co2_stored).sum()
+    rhs = (
+        n.config["sector"].get("co2_sequestration_potential", 5) * 1e6
+    )  # TODO change 200 limit (Europe)
+
+    name = "co2_sequestration_limit"
+
+    n.model.add_constraints(lhs <= rhs, name=f"GlobalConstraint-{name}")
+
+
+def set_h2_colors(n):
+    blue_h2 = n.model["Link-p"].loc[
+        n.links.index[n.links.index.str.contains("blue H2")]
+    ]
+
+    pink_h2 = n.model["Link-p"].loc[
+        n.links.index[n.links.index.str.contains("pink H2")]
+    ]
+
+    fuelcell_ind = n.loads[n.loads.carrier == "land transport fuel cell"].index
+
+    other_ind = n.loads[
+        (n.loads.carrier == "H2 for industry")
+        | (n.loads.carrier == "H2 for shipping")
+        | (n.loads.carrier == "H2")
+    ].index
+
+    load_fuelcell = (
+        n.loads_t.p_set[fuelcell_ind].sum(axis=1) * n.snapshot_weightings["generators"]
+    ).sum()
+
+    load_other_h2 = n.loads.loc[other_ind].p_set.sum() * 8760
+
+    load_h2 = load_fuelcell + load_other_h2
+
+    weightings_blue = pd.DataFrame(
+        np.outer(n.snapshot_weightings["generators"], [1.0] * len(blue_h2.columns)),
+        index=n.snapshots,
+        columns=blue_h2.columns,
+    )
+
+    weightings_pink = pd.DataFrame(
+        np.outer(n.snapshot_weightings["generators"], [1.0] * len(pink_h2.columns)),
+        index=n.snapshots,
+        columns=pink_h2.columns,
+    )
+
+    total_blue = (weightings_blue * blue_h2).sum().sum()
+
+    total_pink = (weightings_pink * pink_h2).sum().sum()
+
+    rhs_blue = load_h2 * snakemake.config["sector"]["hydrogen"]["blue_share"]
+    rhs_pink = load_h2 * snakemake.config["sector"]["hydrogen"]["pink_share"]
+
+    n.model.add_constraints(total_blue == rhs_blue, name="blue_h2_share")
+
+    n.model.add_constraints(total_pink == rhs_pink, name="pink_h2_share")
+
+
+def add_existing(n):
+    if snakemake.wildcards["planning_horizons"] == "2050":
+        directory = (
+            "results/"
+            + "Existing_capacities/"
+            + snakemake.config["run"].replace("2050", "2030")
+        )
+        n_name = (
+            snakemake.input.network.split("/")[-1]
+            .replace(str(snakemake.config["scenario"]["clusters"][0]), "")
+            .replace(str(snakemake.config["costs"]["discountrate"][0]), "")
+            .replace("_presec", "")
+            .replace(".nc", ".csv")
+        )
+        df = pd.read_csv(directory + "/electrolyzer_caps_" + n_name, index_col=0)
+        existing_electrolyzers = df.p_nom_opt.values
+
+        h2_index = n.links[n.links.carrier == "H2 Electrolysis"].index
+        n.links.loc[h2_index, "p_nom_min"] = existing_electrolyzers
+
+        # n_name = snakemake.input.network.split("/")[-1].replace(str(snakemake.config["scenario"]["clusters"][0]), "").\
+        #     replace(".nc", ".csv").replace(str(snakemake.config["costs"]["discountrate"][0]), "")
+        df = pd.read_csv(directory + "/res_caps_" + n_name, index_col=0)
+
+        for tech in snakemake.config["custom_data"]["renewables"]:
+            # df = pd.read_csv(snakemake.config["custom_data"]["existing_renewables"], index_col=0)
+            existing_res = df.loc[tech]
+            existing_res.index = existing_res.index.str.apply(lambda x: x + tech)
+            tech_index = n.generators[n.generators.carrier == tech].index
+            n.generators.loc[tech_index, tech] = existing_res
+
+
+def extra_functionality(n, snapshots):
+    """
+    Collects supplementary constraints which will be passed to
+    ``pypsa.linopf.network_lopf``.
+
+    If you want to enforce additional custom constraints, this is a good location to add them.
+    The arguments ``opts`` and ``snakemake.config`` are expected to be attached to the network.
+    """
+    opts = n.opts
+    config = n.config
+    if "BAU" in opts and n.generators.p_nom_extendable.any():
+        add_BAU_constraints(n, config)
+    if "SAFE" in opts and n.generators.p_nom_extendable.any():
+        add_SAFE_constraints(n, config)
+    if "CCL" in opts and n.generators.p_nom_extendable.any():
+        add_CCL_constraints(n, config)
+    reserve = config["electricity"].get("operational_reserve", {})
+    if reserve.get("activate"):
+        add_operational_reserve_margin(n, snapshots, config)
+    for o in opts:
+        if "RES" in o:
+            res_share = float(re.findall("[0-9]*\.?[0-9]+$", o)[0])
+            add_RES_constraints(n, res_share, config)
+    for o in opts:
+        if "EQ" in o:
+            add_EQ_constraints(n, o)
+
+    add_battery_constraints(n)
+
+    if snakemake.config["sector"]["chp"]:
+        logger.info("setting CHP constraints")
+        add_chp_constraints(n)
+
+    if (
+        snakemake.config["policy_config"]["hydrogen"]["temporal_matching"]
+        == "h2_yearly_matching"
+    ):
+        if snakemake.config["policy_config"]["hydrogen"]["additionality"] == True:
+            logger.info(
+                "additionality is currently not supported for yearly constraints, proceeding without additionality"
+            )
+        logger.info("setting h2 export to yearly greenness constraint")
+        H2_export_yearly_constraint(n)
+
+    elif (
+        snakemake.config["policy_config"]["hydrogen"]["temporal_matching"]
+        == "h2_monthly_matching"
+    ):
+        if not snakemake.config["policy_config"]["hydrogen"]["is_reference"]:
+            logger.info("setting h2 export to monthly greenness constraint")
+            monthly_constraints(n, n_ref)
+        else:
+            logger.info("preparing reference case for additionality constraint")
+
+    elif (
+        snakemake.config["policy_config"]["hydrogen"]["temporal_matching"]
+        == "no_res_matching"
+    ):
+        logger.info("no h2 export constraint set")
+
+    else:
+        raise ValueError(
+            'H2 export constraint is invalid, check config["policy_config"]'
+        )
+
+    if snakemake.config["sector"]["hydrogen"]["network"]:
+        if snakemake.config["sector"]["hydrogen"]["network_limit"]:
+            add_h2_network_cap(
+                n, snakemake.config["sector"]["hydrogen"]["network_limit"]
+            )
+
+    if snakemake.config["sector"]["hydrogen"]["set_color_shares"]:
+        logger.info("setting H2 color mix")
+        set_h2_colors(n)
+
+    add_co2_sequestration_limit(n, snapshots)
+
+
+def solve_network(n, config, solving, **kwargs):
+    set_of_options = solving["solver"]["options"]
+    cf_solving = solving["options"]
+
+    kwargs["solver_options"] = (
+        solving["solver_options"][set_of_options] if set_of_options else {}
+    )
+    kwargs["solver_name"] = solving["solver"]["name"]
+    kwargs["extra_functionality"] = extra_functionality
+
+    skip_iterations = cf_solving.get("skip_iterations", False)
+    if not n.lines.s_nom_extendable.any():
+        skip_iterations = True
+        logger.info("No expandable lines found. Skipping iterative solving.")
+
+    # add to network for extra_functionality
+    n.config = config
+    n.opts = opts
+
+    if skip_iterations:
+        status, condition = n.optimize(**kwargs)
+    else:
+        kwargs["track_iterations"] = (cf_solving.get("track_iterations", False),)
+        kwargs["min_iterations"] = (cf_solving.get("min_iterations", 4),)
+        kwargs["max_iterations"] = (cf_solving.get("max_iterations", 6),)
+        status, condition = n.optimize.optimize_transmission_expansion_iteratively(
+            **kwargs
+        )
+
+    if status != "ok":  # and not rolling_horizon:
+        logger.warning(
+            f"Solving status '{status}' with termination condition '{condition}'"
+        )
+    if "infeasible" in condition:
+        labels = n.model.compute_infeasibilities()
+        logger.info(f"Labels:\n{labels}")
+        n.model.print_infeasibilities()
+        raise RuntimeError("Solving status 'infeasible'")
+
+    return n
+
+
+if __name__ == "__main__":
+    if "snakemake" not in globals():
+        from _helpers import mock_snakemake
+
+        snakemake = mock_snakemake(
+            "solve_network",
+            simpl="",
+            clusters="4",
+            ll="c1",
+            opts="Co2L-4H",
+        )
+
+    configure_logging(snakemake)
+
+    opts = snakemake.wildcards.opts.split("-")
+    solve_opts = snakemake.config["solving"]["options"]
+
+    is_sector_coupled = "sopts" in snakemake.wildcards.keys()
+
+    if is_sector_coupled:
+        overrides = override_component_attrs(snakemake.input.overrides)
+        n = pypsa.Network(snakemake.input.network, override_component_attrs=overrides)
+    else:
+        n = pypsa.Network(snakemake.input.network)
+
+    if snakemake.params.augmented_line_connection.get("add_to_snakefile"):
+        n.lines.loc[n.lines.index.str.contains("new"), "s_nom_min"] = (
+            snakemake.params.augmented_line_connection.get("min_expansion")
+        )
+
+    if (
+        snakemake.config["custom_data"]["add_existing"]
+        and snakemake.wildcards.planning_horizons == "2050"
+        and is_sector_coupled
+    ):
+        add_existing(n)
+
+    if (
+        snakemake.config["policy_config"]["hydrogen"]["additionality"]
+        and not snakemake.config["policy_config"]["hydrogen"]["is_reference"]
+        and snakemake.config["policy_config"]["hydrogen"]["temporal_matching"]
+        != "no_res_matching"
+        and is_sector_coupled
+    ):
+        n_ref_path = snakemake.config["policy_config"]["hydrogen"]["path_to_ref"]
+        n_ref = pypsa.Network(n_ref_path)
+    else:
+        n_ref = None
+
+    n = prepare_network(n, solve_opts, config=solve_opts)
+
+    n = solve_network(
+        n,
+        config=snakemake.config,
+        solving=snakemake.params.solving,
+        log_fn=snakemake.log.solver,
+    )
+    n.meta = dict(snakemake.config, **dict(wildcards=dict(snakemake.wildcards)))
+    n.export_to_netcdf(snakemake.output[0])
+    logger.info(f"Objective function: {n.objective}")
+    logger.info(f"Objective constant: {n.objective_constant}")