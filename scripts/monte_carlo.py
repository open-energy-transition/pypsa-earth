# -*- coding: utf-8 -*-
# SPDX-FileCopyrightText:  PyPSA-Earth and PyPSA-Eur Authors
#
# SPDX-License-Identifier: AGPL-3.0-or-later

# -*- coding: utf-8 -*-
"""
Prepares network files with monte-carlo parameter sweeps for solving process.

Relevant Settings
-----------------

.. code:: yaml

    monte_carlo:
    options:
        add_to_snakefile: false # When set to true, enables Monte Carlo sampling
        samples: 9 # number of optimizations. Note that number of samples when using scipy has to be the square of a prime number
        sampling_strategy: "chaospy"  # "pydoe2", "chaospy", "scipy", packages that are supported
        seed: 42 # set seedling for reproducibility
    uncertainties:
        loads_t.p_set:
          type: uniform
          args: [0, 1]
        generators_t.p_max_pu.loc[:, n.generators.carrier == "onwind"]:
          type: lognormal
          args: [1.5]
        generators_t.p_max_pu.loc[:, n.generators.carrier == "solar"]:
          type: beta
          args: [0.5, 2]

.. seealso::
    Documentation of the configuration file ``config.yaml`` at :ref:`monte_cf`

Inputs
------
- ``networks/elec_s_10_ec_lcopt_Co2L-24H.nc``

Outputs
-------
- ``networks/elec_s_10_ec_lcopt_Co2L-24H_{unc}.nc``

e.g.    networks/elec_s_10_ec_lcopt_Co2L-24H_m0.nc
        networks/elec_s_10_ec_lcopt_Co2L-24H_m1.nc
        ...

Description
-----------
PyPSA-Earth is deterministic which means that a set of inputs give a set of outputs.
Parameter sweeps can help to explore the uncertainty of the outputs cause by parameter changes.
Many are familiar with the classical "sensitivity analysis" that can be applied by varying the
input of only one feature, while exploring its outputs changes. Here implemented is a
"global sensitivity analysis" that can help to explore the multi-dimensional uncertainty space
when more than one feature are changed at the same time.

To do so, the scripts is separated in two building blocks: One creates the experimental design,
the other, modifies and outputs the network file. Building the experimental design is currently
supported by the packages pyDOE2, chaospy and scipy. This should give users the freedom to
explore alternative approaches. The orthogonal latin hypercube sampling is thereby found as most
performant, hence, implemented here. Sampling the multi-dimensional uncertainty space is relatively
easy. It only requires two things: The number of *samples* (defines the number of total networks to
be optimized) and *features* (pypsa network object e.g loads_t.p_set or generators_t.p_max_pu). This
results in an experimental design of the dimension (samples X features).

The experimental design `lh` (dimension: sample X features) is used to modify the PyPSA
networks. Thereby, this script creates samples x amount of networks. The iterators comes from the
wildcard {unc}, which is described in the config.yaml and created in the Snakefile as a range from
0 to (total number of) SAMPLES.
"""

import chaospy
import numpy as np
import pandas as pd
import pypsa
import seaborn as sns
from _helpers import change_to_script_dir, configure_logging, create_logger
from pyDOE2 import lhs
from scipy.stats import beta, gamma, lognorm, norm, qmc, triang
from sklearn.preprocessing import MinMaxScaler, minmax_scale
from solve_network import *

logger = create_logger(__name__)
sns.set(style="whitegrid")


def monte_carlo_sampling_pydoe2(
    N_FEATURES: int,
    SAMPLES: int,
    uncertainties_values: dict,
    random_state: int,
    criterion: str = None,
    iteration: int = None,
    correlation_matrix: np.ndarray = None,
) -> np.ndarray:
    """
    Creates Latin Hypercube Sample (LHS) implementation from PyDOE2 with
    various options. Additionally, all "corners" are simulated.

    Adapted from Disspaset: https://github.com/energy-modelling-toolkit/Dispa-SET/blob/master/scripts/build_and_run_hypercube.py
    Documentation on PyDOE2: https://github.com/clicumu/pyDOE2 (fixes latin_cube errors)
    """

    # Generate a Nfeatures-dimensional latin hypercube varying between 0 and 1:
    lh = lhs(
        N_FEATURES,
        samples=SAMPLES,
        criterion=criterion,
        iterations=iteration,
        random_state=random_state,
        correlation_matrix=correlation_matrix,
    )

    lh = rescale_distribution(lh, uncertainties_values)
    discrepancy = qmc.discrepancy(lh)
    logger.info(
        "Discrepancy is:", discrepancy, " more details in function documentation."
    )

    return lh


def monte_carlo_sampling_chaospy(
    N_FEATURES: int,
    SAMPLES: int,
    uncertainties_values: dict,
    seed: int,
    rule: str = "latin_hypercube",
) -> np.ndarray:
    """
    Creates Latin Hypercube Sample (LHS) implementation from chaospy.

    Documentation on Chaospy: https://github.com/clicumu/pyDOE2 (fixes latin_cube errors)
    Documentation on Chaospy latin-hyper cube (quasi-Monte Carlo method): https://chaospy.readthedocs.io/en/master/user_guide/fundamentals/quasi_random_samples.html#Quasi-random-samples
    """

    # generate a Nfeatures-dimensional latin hypercube varying between 0 and 1:
    N_FEATURES = "chaospy.Uniform(0, 1), " * N_FEATURES
    uniform_cube = eval(
        f"chaospy.J({N_FEATURES})"
    )  # writes Nfeatures times the chaospy.uniform... command)
    lh = uniform_cube.sample(SAMPLES, rule=rule, seed=seed).T

    lh = rescale_distribution(lh, uncertainties_values)
    discrepancy = qmc.discrepancy(lh)
    logger.info(
        "Discrepancy is:", discrepancy, " more details in function documentation."
    )

    return lh


def monte_carlo_sampling_scipy(
    N_FEATURES: int,
    SAMPLES: int,
    uncertainties_values: dict,
    seed: int,
    strength: int = 2,
    optimization: str = None,
) -> np.ndarray:
    """
    Creates Latin Hypercube Sample (LHS) implementation from SciPy with various
    options:

    - Center the point within the multi-dimensional grid, centered=True
    - Optimization scheme, optimization="random-cd"
    - Strength=1, classical LHS
    - Strength=2, performant orthogonal LHS, requires the sample to be square of a prime e.g. sq(11)=121

    Options could be combined to produce an optimized centered orthogonal array
    based LHS. After optimization, the result would not be guaranteed to be of strength 2.

    Documentation for Quasi-Monte Carlo approaches: https://docs.scipy.org/doc/scipy/reference/stats.qmc.html
    Documentation for Latin Hypercube: https://docs.scipy.org/doc/scipy/reference/generated/scipy.stats.qmc.LatinHypercube.html#scipy.stats.qmc.LatinHypercube
    Orthogonal LHS is better than basic LHS: https://github.com/scipy/scipy/pull/14546/files, https://en.wikipedia.org/wiki/Latin_hypercube_sampling
    """

    sampler = qmc.LatinHypercube(
        d=N_FEATURES,
        strength=strength,
        optimization=optimization,
        seed=seed,
    )

    lh = sampler.random(n=SAMPLES)

    lh = rescale_distribution(lh, uncertainties_values)
    discrepancy = qmc.discrepancy(lh)
    logger.info(
        "Discrepancy is:", discrepancy, " more details in function documentation."
    )

    return lh


def rescale_distribution(
    latin_hypercube: np.ndarray, uncertainties_values: dict
) -> np.ndarray:
    """
    Rescales a Latin hypercube sampling (LHS) using specified distribution
    parameters. More information on the distributions can be found
    here https://docs.scipy.org/doc/scipy/reference/stats.html

    **Parameters**:

    - latin_hypercube (np.array): The Latin hypercube sampling to be rescaled.
    - uncertainties_values (list): List of dictionaries containing distribution information.

    Each dictionary should have 'type' key specifying the distribution type and 'args' key
    containing parameters specific to the chosen distribution.

    **Returns**:

    - np.array: Rescaled Latin hypercube sampling with values in the range [0, 1].

    **Supported Distributions**:

    - "uniform": Rescaled to the specified lower and upper bounds.
    - "normal": Rescaled using the inverse of the normal distribution function with specified mean and std.
    - "lognormal": Rescaled using the inverse of the log-normal distribution function with specified mean and std.
    - "triangle": Rescaled using the inverse of the triangular distribution function with mean calculated from given parameters.
    - "beta": Rescaled using the inverse of the beta distribution function with specified shape parameters.
    - "gamma": Rescaled using the inverse of the gamma distribution function with specified shape and scale parameters.

    **Note**:

    - The function supports rescaling for uniform, normal, lognormal, triangle, beta, and gamma distributions.
    - The rescaled samples will have values in the range [0, 1].
    """

    for idx, value in enumerate(uncertainties_values):
        dist = value.get("type")
        params = value.get("args")

        if dist == "uniform":
            l_bounds, u_bounds = params
            latin_hypercube[:, idx] = minmax_scale(
                latin_hypercube[:, idx], feature_range=(l_bounds, u_bounds)
            )
        elif dist == "normal":
            mean, std = params
            latin_hypercube[:, idx] = norm.ppf(latin_hypercube[:, idx], mean, std)
        elif dist == "lognormal":
            shape = params[0]
            latin_hypercube[:, idx] = lognorm.ppf(latin_hypercube[:, idx], s=shape)
        elif dist == "triangle":
            mid_point = params[0]
            latin_hypercube[:, idx] = triang.ppf(latin_hypercube[:, idx], mid_point)
        elif dist == "beta":
            a, b = params
            latin_hypercube[:, idx] = beta.ppf(latin_hypercube[:, idx], a, b)
        elif dist == "gamma":
            shape, scale = params
            latin_hypercube[:, idx] = gamma.ppf(latin_hypercube[:, idx], shape, scale)
        else:
            exception_message = (
                f"The value {dist} is not among the allowed ones: uniform, normal, lognormal, "
                f"triangle, beta, gamma"
            )
            raise NotImplementedError(exception_message)

    # samples space needs to be from 0 to 1
    mm = MinMaxScaler(feature_range=(0, 1), clip=True)
    latin_hypercube = mm.fit_transform(latin_hypercube)

    return latin_hypercube


def validate_parameters(
    sampling_strategy: str, samples: int, uncertainties_values: dict
) -> None:
    """
    Validates the parameters for a given probability distribution. Inputs from
    user through the config file needs to be validated before proceeding to
    perform monte-carlo simulations.

    **Parameters**:

    - sampling_strategy: str
        The chosen sampling strategy from chaospy, scipy and pydoe2
    - samples: int
        The number of samples to generate for the simulation
    - distribution: str
        The name of the probability distribution.
    - distribution_params: list
        The parameters associated with the probability distribution.

    **Raises**:

    - ValueError: If the parameters are invalid for the specified distribution.
    """

    valid_strategy = ["chaospy", "scipy", "pydoe2"]
    valid_distribution = ["uniform", "normal", "lognormal", "triangle", "beta", "gamma"]

    # verifying samples and distribution_params
    if samples is None:
        raise ValueError(f"assign a value to samples")
    elif type(samples) is float or type(samples) is str:
        raise ValueError(f"samples must be an integer")

    # verify sampling strategy
    if sampling_strategy not in valid_strategy:
        raise ValueError(
            f" Invalid sampling strategy: {sampling_strategy}. Choose from {valid_strategy}"
        )

    for idx, value in enumerate(uncertainties_values):
        dist_type = value.get("type")
        param = value.get("args")

        if dist_type is None or len(param) == 0:
            raise ValueError(f"assign a list of parameters to distribution_params")

        if dist_type not in valid_distribution:
            raise ValueError(
                f"Unsupported Distribution : {dist_type}. Choose from {valid_distribution}"
            )

        if dist_type == "triangle":
            if len(param) != 1:
                raise ValueError(
                    f"{dist_type} distribution has to be 1 parameter [midpoint_between_0_and_1]"
                )
            elif param[0] < 0 or param[0] > 1:
                raise ValueError(
                    f"{dist_type} distribution has to have a midpoint between 0 and 1"
                )

        if dist_type in ["normal", "uniform", "beta", "gamma"] and len(param) != 2:
            raise ValueError(f"{dist_type} distribution must have 2 parameters")
        elif dist_type == "lognormal" and len(param) != 1:
            raise ValueError(f"{dist_type} must have a single parameter")

        # handling having 0 as values in beta and gamma
        if dist_type in ["beta", "gamma"]:
            if np.min(param) <= 0:
                raise ValueError(
                    f"{dist_type} distribution cannot have values lower than zero in parameters"
                )

    return None


if __name__ == "__main__":
    if "snakemake" not in globals():
<<<<<<< HEAD
        change_to_script_dir(__file__)
=======
        from _helpers import mock_snakemake

>>>>>>> a8987468
        snakemake = mock_snakemake(
            "monte_carlo",
            simpl="",
            clusters="10",
            ll="copt",
            opts="Co2L-24H",
            unc="m0",
        )
    configure_logging(snakemake)
    monte_carlo_config = snakemake.params.monte_carlo

    # SCENARIO INPUTS
    ###
    MONTE_CARLO_PYPSA_FEATURES = [
        k for k in monte_carlo_config["uncertainties"].keys() if k
    ]  # removes key value pairs with empty value e.g. []
    MONTE_CARLO_OPTIONS = monte_carlo_config["options"]
    N_FEATURES = len(
        MONTE_CARLO_PYPSA_FEATURES
    )  # only counts features when specified in config
    SAMPLES = MONTE_CARLO_OPTIONS.get(
        "samples"
    )  # TODO: What is the optimal sampling? Fabian Neumann answered that in "Broad ranges" paper
    SAMPLING_STRATEGY = MONTE_CARLO_OPTIONS.get("sampling_strategy")
    UNCERTAINTIES_VALUES = monte_carlo_config["uncertainties"].values()
    SEED = MONTE_CARLO_OPTIONS.get("seed")

    # PARAMETERS VALIDATION
    # validates the parameters supplied from config file
    validate_parameters(SAMPLING_STRATEGY, SAMPLES, UNCERTAINTIES_VALUES)

    # SCENARIO CREATION / SAMPLING STRATEGY
    ###
    if SAMPLING_STRATEGY == "pydoe2":
        lh = monte_carlo_sampling_pydoe2(
            N_FEATURES,
            SAMPLES,
            UNCERTAINTIES_VALUES,
            random_state=SEED,
            criterion=None,
            iteration=None,
            correlation_matrix=None,
        )
    if SAMPLING_STRATEGY == "scipy":
        lh = monte_carlo_sampling_scipy(
            N_FEATURES,
            SAMPLES,
            UNCERTAINTIES_VALUES,
            seed=SEED,
            strength=2,
            optimization=None,
        )
    if SAMPLING_STRATEGY == "chaospy":
        lh = monte_carlo_sampling_chaospy(
            N_FEATURES, SAMPLES, UNCERTAINTIES_VALUES, seed=SEED, rule="latin_hypercube"
        )

    # create plot for the rescaled distributions (for development usage, commented by default)
    # for idx in range(N_FEATURES):
    #     sns.displot(lh[:, idx], kde=True).set(
    #         title=f"{MONTE_CARLO_PYPSA_FEATURES[idx]}"
    #     ).figure.savefig(f"{MONTE_CARLO_PYPSA_FEATURES[idx]}.png", bbox_inches="tight")

    # MONTE-CARLO MODIFICATIONS
    ###
    n = pypsa.Network(snakemake.input[0])
    unc_wildcards = snakemake.wildcards[-1]
    i = int(unc_wildcards[1:])
    j = 0
    for k in MONTE_CARLO_PYPSA_FEATURES:
        # this loop sets in one scenario each "i" feature assumption
        # k is the config input key "loads_t.p_set"
        # v is the lower and upper bound [0.8,1.3], that was used for lh_scaled
        # i, j interaction number to pick values of experimental setup
        # Example: n.loads_t.p_set = network.loads_t.p_set = .loads_t.p_set * lh_scaled[0,0]
        exec(f"n.{k} = n.{k} * {lh[i,j]}")
        logger.info(f"Scaled n.{k} by factor {lh[i,j]} in the {i} scenario")
        j = j + 1

    # EXPORT AND METADATA
    #
    latin_hypercube_dict = (
        pd.DataFrame(lh).rename_axis("Nruns").add_suffix("_feature")
    ).to_dict()
    n.meta.update(latin_hypercube_dict)
    n.export_to_netcdf(snakemake.output[0])<|MERGE_RESOLUTION|>--- conflicted
+++ resolved
@@ -67,13 +67,12 @@
 wildcard {unc}, which is described in the config.yaml and created in the Snakefile as a range from
 0 to (total number of) SAMPLES.
 """
-
 import chaospy
 import numpy as np
 import pandas as pd
 import pypsa
 import seaborn as sns
-from _helpers import change_to_script_dir, configure_logging, create_logger
+from _helpers import configure_logging, create_logger
 from pyDOE2 import lhs
 from scipy.stats import beta, gamma, lognorm, norm, qmc, triang
 from sklearn.preprocessing import MinMaxScaler, minmax_scale
@@ -343,12 +342,6 @@
 
 if __name__ == "__main__":
     if "snakemake" not in globals():
-<<<<<<< HEAD
-        change_to_script_dir(__file__)
-=======
-        from _helpers import mock_snakemake
-
->>>>>>> a8987468
         snakemake = mock_snakemake(
             "monte_carlo",
             simpl="",
