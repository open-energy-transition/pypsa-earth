# -*- coding: utf-8 -*-
# SPDX-FileCopyrightText:  PyPSA-Earth and PyPSA-Eur Authors
#
# SPDX-License-Identifier: AGPL-3.0-or-later

# -*- coding: utf-8 -*-
"""
Prepare PyPSA network for solving according to :ref:`opts` and :ref:`ll`, such
as.

- adding an annual **limit** of carbon-dioxide emissions,
- adding an exogenous **price** per tonne emissions of carbon-dioxide (or other kinds),
- setting an **N-1 security margin** factor for transmission line capacities,
- specifying an expansion limit on the **cost** of transmission expansion,
- specifying an expansion limit on the **volume** of transmission expansion, and
- reducing the **temporal** resolution by averaging over multiple hours
  or segmenting time series into chunks of varying lengths using ``tsam``.

Relevant Settings
-----------------

.. code:: yaml

    costs:
        year:
        version:
        rooftop_share:
        USD2013_to_EUR2013:
        dicountrate:
        emission_prices:

    electricity:
        co2limit:
        max_hours:

.. seealso::
    Documentation of the configuration file ``config.yaml`` at
    :ref:`costs_cf`, :ref:`electricity_cf`

Inputs
------

- ``resources/costs.csv.``: The database of cost assumptions for all included technologies for specific years from various sources; e.g. discount rate, lifetime, investment (CAPEX), fixed operation and maintenance (FOM), variable operation and maintenance (VOM), fuel costs, efficiency, carbon-dioxide intensity.
- ``networks/elec_s{simpl}_{clusters}.nc``: confer :ref:`cluster`

Outputs
-------

- ``networks/elec_s{simpl}_{clusters}_ec_l{ll}_{opts}.nc``: Complete PyPSA network that will be handed to the ``solve_network`` rule.

Description
-----------

.. tip::
    The rule :mod:`prepare_all_networks` runs
    for all ``scenario`` s in the configuration file
    the rule :mod:`prepare_network`.
"""
import pathlib
import re
from zipfile import ZipFile

import numpy as np
import pandas as pd
import pypsa
import requests
from _helpers import (
    change_to_script_dir,
    configure_logging,
    create_logger,
    get_current_directory_path,
    get_path,
    mock_snakemake,
    two_2_three_digits_country,
)
from add_electricity import load_costs, update_transmission_costs

idx = pd.IndexSlice

logger = create_logger(__name__)


def download_emission_data():
    """
    Download emission file from EDGAR.

    Returns
    -------
    global emission file for all countries in the world.
    """

    try:
        url = "https://jeodpp.jrc.ec.europa.eu/ftp/jrc-opendata/EDGAR/datasets/v60_GHG/CO2_excl_short-cycle_org_C/v60_GHG_CO2_excl_short-cycle_org_C_1970_2018.zip"
        with requests.get(url) as rq:
            with open("data/co2.zip", "wb") as file:
                file.write(rq.content)
<<<<<<< HEAD
        root_path = get_current_directory_path()
        file_path = get_path(root_path, "data/co2.zip")
        with ZipFile(file_path, "r") as zipObj:
            zipObj.extract(
                "v60_CO2_excl_short-cycle_org_C_1970_2018.xls",
                get_path(root_path, "data"),
            )
        pathlib.Path(file_path).unlink(missing_ok=True)
=======
        file_path = "data/co2.zip"
        with ZipFile(file_path, "r") as zipObj:
            zipObj.extract("v60_CO2_excl_short-cycle_org_C_1970_2018.xls", "data")
        os.remove(file_path)
>>>>>>> a8987468
        return "v60_CO2_excl_short-cycle_org_C_1970_2018.xls"
    except requests.exceptions.RequestException as e:
        logger.error(
            f"Failed download resource from '{url}' with exception message '{e}'."
        )
        raise SystemExit(e)


def emission_extractor(filename, emission_year, country_names):
    """
    Extracts CO2 emission values for given country codes from the global
    emission file.

    Parameters
    ----------
    filename : str
        Global emission filename
    emission_year : int
        Year of CO2 emissions
    country_names : numpy.ndarray
        Two-letter country codes of analysed countries.

    Returns
    -------
    CO2 emission values of studied countries.
    """

    # data reading process
    data_path = get_path(get_current_directory_path(), "data", filename)
    df = pd.read_excel(data_path, sheet_name="v6.0_EM_CO2_fossil_IPCC1996", skiprows=8)
    df.columns = df.iloc[0]
    df = df.set_index("Country_code_A3")
    df = df.loc[
        df["IPCC_for_std_report_desc"] == "Public electricity and heat production"
    ]
    df = df.loc[:, "Y_1970":"Y_2018"].astype(float).ffill(axis=1)
    df = df.loc[:, "Y_1970":"Y_2018"].astype(float).bfill(axis=1)
    cc_iso3 = [
        two_2_three_digits_country(two_code_country)
        for two_code_country in country_names
    ]
    emission_by_country = df.loc[
        df.index.intersection(cc_iso3), "Y_" + str(emission_year)
    ]
    missing_ccs = np.setdiff1d(cc_iso3, df.index.intersection(cc_iso3))
    if missing_ccs.size:
        logger.warning(
            f"The emission value for the following countries has not been found: {missing_ccs}"
        )
    return emission_by_country


def add_co2limit(n, annual_emissions, Nyears=1.0):
    n.add(
        "GlobalConstraint",
        "CO2Limit",
        carrier_attribute="co2_emissions",
        sense="<=",
        constant=annual_emissions * Nyears,
    )


def add_gaslimit(n, gaslimit, Nyears=1.0):
    sel = n.carriers.index.intersection(["OCGT", "CCGT", "CHP"])
    n.carriers.loc[sel, "gas_usage"] = 1.0

    n.add(
        "GlobalConstraint",
        "GasLimit",
        carrier_attribute="gas_usage",
        sense="<=",
        constant=gaslimit * Nyears,
    )


def add_emission_prices(n, emission_prices={"co2": 0.0}, exclude_co2=False):
    if exclude_co2:
        emission_prices.pop("co2")
    ep = (
        pd.Series(emission_prices).rename(lambda x: x + "_emissions")
        * n.carriers.filter(like="_emissions")
    ).sum(axis=1)
    gen_ep = n.generators.carrier.map(ep) / n.generators.efficiency
    n.generators["marginal_cost"] += gen_ep
    su_ep = n.storage_units.carrier.map(ep) / n.storage_units.efficiency_dispatch
    n.storage_units["marginal_cost"] += su_ep


def set_line_s_max_pu(n, s_max_pu):
    n.lines["s_max_pu"] = s_max_pu
    logger.info(f"N-1 security margin of lines set to {s_max_pu}")


def set_transmission_limit(n, ll_type, factor, costs):
    links_dc_b = n.links.carrier == "DC" if not n.links.empty else pd.Series()

    _lines_s_nom = (
        np.sqrt(3)
        * n.lines.type.map(n.line_types.i_nom)
        * n.lines.num_parallel
        * n.lines.bus0.map(n.buses.v_nom)
    )
    lines_s_nom = n.lines.s_nom.where(n.lines.type == "", _lines_s_nom)

    col = "capital_cost" if ll_type == "c" else "length"
    ref = (
        lines_s_nom @ n.lines[col]
        + n.links.loc[links_dc_b, "p_nom"] @ n.links.loc[links_dc_b, col]
    )

    update_transmission_costs(n, costs)

    if factor == "opt" or float(factor) > 1.0:
        n.lines["s_nom_min"] = lines_s_nom
        n.lines["s_nom_extendable"] = True

        n.links.loc[links_dc_b, "p_nom_min"] = n.links.loc[links_dc_b, "p_nom"]
        n.links.loc[links_dc_b, "p_nom_extendable"] = True

    if factor != "opt":
        con_type = "expansion_cost" if ll_type == "c" else "volume_expansion"
        rhs = float(factor) * ref
        n.add(
            "GlobalConstraint",
            f"l{ll_type}_limit",
            type=f"transmission_{con_type}_limit",
            sense="<=",
            constant=rhs,
            carrier_attribute="AC, DC",
        )
    return n


def average_every_nhours(n, offset):

    # Please note that a casefold is applied to the offset during the resampling.
    # This is because the usage of offset where the time interval is in capital
    # letters is deprecated in future versions of pandas.
    # For example 24H is deprecated. Instead, 24h is allowed.

    logger.info(f"Resampling the network to {offset}")
    m = n.copy(with_time=False)

    snapshot_weightings = n.snapshot_weightings.resample(offset.casefold()).sum()
    m.set_snapshots(snapshot_weightings.index)
    m.snapshot_weightings = snapshot_weightings

    for c in n.iterate_components():
        pnl = getattr(m, c.list_name + "_t")
        for k, df in c.pnl.items():
            if not df.empty:
                pnl[k] = df.resample(offset.casefold()).mean()

    return m


def apply_time_segmentation(n, segments, solver_name):
    logger.info(f"Aggregating time series to {segments} segments.")
    try:
        import tsam.timeseriesaggregation as tsam
    except:
        raise ModuleNotFoundError(
            "Optional dependency 'tsam' not found." "Install via 'pip install tsam'"
        )

    p_max_pu_norm = n.generators_t.p_max_pu.max()
    p_max_pu = n.generators_t.p_max_pu / p_max_pu_norm

    load_norm = n.loads_t.p_set.max()
    load = n.loads_t.p_set / load_norm

    inflow_norm = n.storage_units_t.inflow.max()
    inflow = n.storage_units_t.inflow / inflow_norm

    raw = pd.concat([p_max_pu, load, inflow], axis=1, sort=False)

    agg = tsam.TimeSeriesAggregation(
        raw,
        hoursPerPeriod=len(raw),
        noTypicalPeriods=1,
        noSegments=int(segments),
        segmentation=True,
        solver=solver_name,
    )

    segmented = agg.createTypicalPeriods()

    weightings = segmented.index.get_level_values("Segment Duration")
    offsets = np.insert(np.cumsum(weightings[:-1]), 0, 0)
    snapshots = [n.snapshots[0] + pd.Timedelta(f"{offset}h") for offset in offsets]

    n.set_snapshots(pd.DatetimeIndex(snapshots, name="name"))
    n.snapshot_weightings = pd.Series(
        weightings, index=snapshots, name="weightings", dtype="float64"
    )

    segmented.index = snapshots
    n.generators_t.p_max_pu = segmented[n.generators_t.p_max_pu.columns] * p_max_pu_norm
    n.loads_t.p_set = segmented[n.loads_t.p_set.columns] * load_norm
    n.storage_units_t.inflow = segmented[n.storage_units_t.inflow.columns] * inflow_norm

    return n


def enforce_autarky(n, only_crossborder=False):
    if only_crossborder:
        lines_rm = n.lines.loc[
            n.lines.bus0.map(n.buses.country) != n.lines.bus1.map(n.buses.country)
        ].index
        links_rm = n.links.loc[
            n.links.bus0.map(n.buses.country) != n.links.bus1.map(n.buses.country)
        ].index
    else:
        lines_rm = n.lines.index
        links_rm = n.links.loc[n.links.carrier == "DC"].index
    n.mremove("Line", lines_rm)
    n.mremove("Link", links_rm)


def set_line_nom_max(n, s_nom_max_set=np.inf, p_nom_max_set=np.inf):
    n.lines.s_nom_max = n.lines.s_nom_max.clip(upper=s_nom_max_set)
    n.links.p_nom_max = n.links.p_nom_max.clip(upper=p_nom_max_set)


if __name__ == "__main__":
    if "snakemake" not in globals():
<<<<<<< HEAD
        change_to_script_dir(__file__)
=======
        from _helpers import mock_snakemake

>>>>>>> a8987468
        snakemake = mock_snakemake(
            "prepare_network",
            simpl="",
            clusters="10",
            ll="v0.3",
            opts="Co2L-24H",
        )

    configure_logging(snakemake)

    opts = snakemake.wildcards.opts.split("-")

    n = pypsa.Network(snakemake.input[0])
    Nyears = n.snapshot_weightings.objective.sum() / 8760.0
    costs = load_costs(
        snakemake.input.tech_costs,
        snakemake.params.costs,
        snakemake.params.electricity,
        Nyears,
    )
    s_max_pu = snakemake.params.lines["s_max_pu"]

    set_line_s_max_pu(n, s_max_pu)

    for o in opts:
        m = re.match(r"^\d+h$", o, re.IGNORECASE)
        if m is not None:
            n = average_every_nhours(n, m.group(0))
            break

    for o in opts:
        m = re.match(r"^\d+seg$", o, re.IGNORECASE)
        if m is not None:
            solver_name = snakemake.config["solving"]["solver"]["name"]
            n = apply_time_segmentation(n, m.group(0)[:-3], solver_name)
            break

    for o in opts:
        if "Co2L" in o:
            m = re.findall("[0-9]*\.?[0-9]+$", o)
            if snakemake.params.electricity["automatic_emission"]:
                country_names = n.buses.country.unique().tolist()
                emission_year = snakemake.params.electricity[
                    "automatic_emission_base_year"
                ]
                filename = download_emission_data()
                co2limit = emission_extractor(
                    filename, emission_year, country_names
                ).sum()
                if len(m) > 0:
                    co2limit = co2limit * float(m[0])
                logger.info("Setting CO2 limit according to emission base year.")
            elif len(m) > 0:
                co2limit = float(m[0]) * snakemake.params.electricity["co2base"]
                logger.info("Setting CO2 limit according to wildcard value.")
            else:
                co2limit = snakemake.params.electricity["co2limit"]
                logger.info("Setting CO2 limit according to config value.")
            add_co2limit(n, co2limit, Nyears)
            break

    for o in opts:
        if "CH4L" in o:
            m = re.findall("[0-9]*\.?[0-9]+$", o)
            if len(m) > 0:
                limit = float(m[0]) * 1e6
                add_gaslimit(n, limit, Nyears)
                logger.info("Setting gas usage limit according to wildcard value.")
            else:
                add_gaslimit(n, snakemake.params.electricity.get("gaslimit"), Nyears)
                logger.info("Setting gas usage limit according to config value.")

        for o in opts:
            oo = o.split("+")
            suptechs = map(lambda c: c.split("-", 2)[0], n.carriers.index)
            if oo[0].startswith(tuple(suptechs)):
                carrier = oo[0]
                # handles only p_nom_max as stores and lines have no potentials
                attr_lookup = {
                    "p": "p_nom_max",
                    "c": "capital_cost",
                    "m": "marginal_cost",
                }
                attr = attr_lookup[oo[1][0]]
                factor = float(oo[1][1:])
                if carrier == "AC":  # lines do not have carrier
                    n.lines[attr] *= factor
                else:
                    comps = {"Generator", "Link", "StorageUnit", "Store"}
                    for c in n.iterate_components(comps):
                        sel = c.df.carrier.str.contains(carrier)
                        c.df.loc[sel, attr] *= factor

        for o in opts:
            if "Ep" in o:
                m = re.findall("[0-9]*\.?[0-9]+$", o)
                if len(m) > 0:
                    logger.info("Setting emission prices according to wildcard value.")
                    add_emission_prices(n, dict(co2=float(m[0])))
                else:
                    logger.info("Setting emission prices according to config value.")
                    add_emission_prices(n, snakemake.params.costs["emission_prices"])
                break

    ll_type, factor = snakemake.wildcards.ll[0], snakemake.wildcards.ll[1:]
    set_transmission_limit(n, ll_type, factor, costs)

    set_line_nom_max(
        n,
        s_nom_max_set=snakemake.params.lines.get("s_nom_max,", np.inf),
        p_nom_max_set=snakemake.params.links.get("p_nom_max,", np.inf),
    )

    if "ATK" in opts:
        enforce_autarky(n)
    elif "ATKc" in opts:
        enforce_autarky(n, only_crossborder=True)

    n.meta = dict(snakemake.config, **dict(wildcards=dict(snakemake.wildcards)))
    n.export_to_netcdf(snakemake.output[0])<|MERGE_RESOLUTION|>--- conflicted
+++ resolved
@@ -65,7 +65,6 @@
 import pypsa
 import requests
 from _helpers import (
-    change_to_script_dir,
     configure_logging,
     create_logger,
     get_current_directory_path,
@@ -94,21 +93,10 @@
         with requests.get(url) as rq:
             with open("data/co2.zip", "wb") as file:
                 file.write(rq.content)
-<<<<<<< HEAD
-        root_path = get_current_directory_path()
-        file_path = get_path(root_path, "data/co2.zip")
-        with ZipFile(file_path, "r") as zipObj:
-            zipObj.extract(
-                "v60_CO2_excl_short-cycle_org_C_1970_2018.xls",
-                get_path(root_path, "data"),
-            )
-        pathlib.Path(file_path).unlink(missing_ok=True)
-=======
         file_path = "data/co2.zip"
         with ZipFile(file_path, "r") as zipObj:
             zipObj.extract("v60_CO2_excl_short-cycle_org_C_1970_2018.xls", "data")
-        os.remove(file_path)
->>>>>>> a8987468
+        pathlib.Path(file_path).unlink(missing_ok=True)
         return "v60_CO2_excl_short-cycle_org_C_1970_2018.xls"
     except requests.exceptions.RequestException as e:
         logger.error(
@@ -335,12 +323,6 @@
 
 if __name__ == "__main__":
     if "snakemake" not in globals():
-<<<<<<< HEAD
-        change_to_script_dir(__file__)
-=======
-        from _helpers import mock_snakemake
-
->>>>>>> a8987468
         snakemake = mock_snakemake(
             "prepare_network",
             simpl="",
@@ -348,7 +330,6 @@
             ll="v0.3",
             opts="Co2L-24H",
         )
-
     configure_logging(snakemake)
 
     opts = snakemake.wildcards.opts.split("-")
