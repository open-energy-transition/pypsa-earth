# -*- coding: utf-8 -*-
# SPDX-FileCopyrightText:  PyPSA-Earth and PyPSA-Eur Authors
#
# SPDX-License-Identifier: AGPL-3.0-or-later

# -*- coding: utf-8 -*-
"""
Creates networks clustered to ``{cluster}`` number of zones with aggregated
buses, generators and transmission corridors.

Relevant Settings
-----------------

.. code:: yaml

    clustering:
        aggregation_strategies:

    focus_weights:

    solving:
        solver:
            name:

    lines:
        length_factor:

.. seealso::
    Documentation of the configuration file ``config.yaml`` at
    :ref:`toplevel_cf`, :ref:`renewable_cf`, :ref:`solving_cf`, :ref:`lines_cf`

Inputs
------

- ``resources/regions_onshore_elec_s{simpl}.geojson``: confer :ref:`simplify`
- ``resources/regions_offshore_elec_s{simpl}.geojson``: confer :ref:`simplify`
- ``resources/busmap_elec_s{simpl}.csv``: confer :ref:`simplify`
- ``networks/elec_s{simpl}.nc``: confer :ref:`simplify`
- ``data/custom_busmap_elec_s{simpl}_{clusters}.csv``: optional input

Outputs
-------

- ``resources/regions_onshore_elec_s{simpl}_{clusters}.geojson``:

    .. image:: /img/regions_onshore_elec_s_X.png
        :width: 33 %

- ``resources/regions_offshore_elec_s{simpl}_{clusters}.geojson``:

    .. image:: /img/regions_offshore_elec_s_X.png
        :width: 33 %

- ``resources/busmap_elec_s{simpl}_{clusters}.csv``: Mapping of buses from ``networks/elec_s{simpl}.nc`` to ``networks/elec_s{simpl}_{clusters}.nc``;
- ``resources/linemap_elec_s{simpl}_{clusters}.csv``: Mapping of lines from ``networks/elec_s{simpl}.nc`` to ``networks/elec_s{simpl}_{clusters}.nc``;
- ``networks/elec_s{simpl}_{clusters}.nc``:

    .. image:: /img/elec_s_X.png
        :width: 40  %

Description
-----------

.. note::

    **Why is clustering used both in** ``simplify_network`` **and** ``cluster_network`` **?**

        Consider for example a network ``networks/elec_s100_50.nc`` in which
        ``simplify_network`` clusters the network to 100 buses and in a second
        step ``cluster_network``` reduces it down to 50 buses.

        In preliminary tests, it turns out, that the principal effect of
        changing spatial resolution is actually only partially due to the
        transmission network. It is more important to differentiate between
        wind generators with higher capacity factors from those with lower
        capacity factors, i.e. to have a higher spatial resolution in the
        renewable generation than in the number of buses.

        The two-step clustering allows to study this effect by looking at
        networks like ``networks/elec_s100_50m.nc``. Note the additional
        ``m`` in the ``{cluster}`` wildcard. So in the example network
        there are still up to 100 different wind generators.

        In combination these two features allow you to study the spatial
        resolution of the transmission network separately from the
        spatial resolution of renewable generators.

    **Is it possible to run the model without the** ``simplify_network`` **rule?**

        No, the network clustering methods in the PyPSA module
        `pypsa.clustering.spatial <https://github.com/PyPSA/PyPSA/blob/master/pypsa/networkclustering.py>`_
        do not work reliably with multiple voltage levels and transformers.

.. tip::
    The rule :mod:`cluster_all_networks` runs
    for all ``scenario`` s in the configuration file
    the rule :mod:`cluster_network`.

Exemplary unsolved network clustered to 512 nodes:

.. image:: /img/elec_s_512.png
    :width: 40  %
    :align: center

Exemplary unsolved network clustered to 256 nodes:

.. image:: /img/elec_s_256.png
    :width: 40  %
    :align: center

Exemplary unsolved network clustered to 128 nodes:

.. image:: /img/elec_s_128.png
    :width: 40  %
    :align: center

Exemplary unsolved network clustered to 37 nodes:

.. image:: /img/elec_s_37.png
    :width: 40  %
    :align: center
"""

import pathlib
from functools import reduce

import geopandas as gpd
import numpy as np
import pandas as pd
import pyomo.environ as po
import pypsa
from _helpers import (
    REGION_COLS,
    change_to_script_dir,
    configure_logging,
    create_logger,
    get_aggregation_strategies,
<<<<<<< HEAD
    mock_snakemake,
    normed,
    sets_path_to_root,
=======
>>>>>>> a8987468
    update_p_nom_max,
)
from add_electricity import load_costs
from build_shapes import add_gdp_data, add_population_data
from pypsa.clustering.spatial import (
    busmap_by_greedy_modularity,
    busmap_by_hac,
    busmap_by_kmeans,
    get_clustering_from_busmap,
)
from scipy.sparse import csgraph
from shapely.geometry import Point

idx = pd.IndexSlice

logger = create_logger(__name__)


def weighting_for_country(n, x):
    conv_carriers = {"OCGT", "CCGT", "PHS", "hydro"}
    gen = n.generators.loc[n.generators.carrier.isin(conv_carriers)].groupby(
        "bus"
    ).p_nom.sum().reindex(n.buses.index, fill_value=0.0) + n.storage_units.loc[
        n.storage_units.carrier.isin(conv_carriers)
    ].groupby(
        "bus"
    ).p_nom.sum().reindex(
        n.buses.index, fill_value=0.0
    )
    load = n.loads_t.p_set.mean().groupby(n.loads.bus).sum()

    b_i = x.index
    g = normed(gen.reindex(b_i, fill_value=0))
    l = normed(load.reindex(b_i, fill_value=0))

    w = g + l

    if w.max() == 0.0:
        logger.warning(
            f"Null weighting for buses of country {x.country.iloc[0]}: returned default uniform weighting"
        )
        return pd.Series(1.0, index=w.index)
    else:
        return (w * (100.0 / w.max())).clip(lower=1.0).astype(int)


def get_feature_for_hac(n, buses_i=None, feature=None):
    if buses_i is None:
        buses_i = n.buses.index

    if feature is None:
        feature = "solar+onwind-time"

    carriers = feature.split("-")[0].split("+")
    if "offwind" in carriers:
        carriers.remove("offwind")
        carriers = np.append(
            carriers, n.generators.carrier.filter(like="offwind").unique()
        )

    if feature.split("-")[1] == "cap":
        feature_data = pd.DataFrame(index=buses_i, columns=carriers)
        for carrier in carriers:
            gen_i = n.generators.query("carrier == @carrier").index
            attach = (
                n.generators_t.p_max_pu[gen_i]
                .mean()
                .rename(index=n.generators.loc[gen_i].bus)
            )
            feature_data[carrier] = attach

    if feature.split("-")[1] == "time":
        feature_data = pd.DataFrame(columns=buses_i)
        for carrier in carriers:
            gen_i = n.generators.query("carrier == @carrier").index
            attach = n.generators_t.p_max_pu[gen_i].rename(
                columns=n.generators.loc[gen_i].bus
            )
            feature_data = pd.concat([feature_data, attach], axis=0)[buses_i]

        feature_data = feature_data.T
        # timestamp raises error in sklearn >= v1.2:
        feature_data.columns = feature_data.columns.astype(str)

    feature_data = feature_data.fillna(0)

    return feature_data


def distribute_clusters(
    inputs,
    build_shape_options,
    country_list,
    distribution_cluster,
    n,
    n_clusters,
    focus_weights=None,
    solver_name=None,
):
    """
    Determine the number of clusters per country.
    """

    year = build_shape_options["year"]
    update = build_shape_options["update_file"]
    out_logging = build_shape_options["out_logging"]
    nprocesses = build_shape_options["nprocesses"]

    if solver_name is None:
        solver_name = snakemake.config["solving"]["solver"]["name"]

    if distribution_cluster == ["load"]:
        L = (
            n.loads_t.p_set.mean()
            .groupby(n.loads.bus)
            .sum()
            .reindex(n.buses.index, fill_value=0.0)
            .groupby([n.buses.country, n.buses.sub_network])
            .sum()
            .pipe(normed)
        )
        countries_in_L = pd.unique(L.index.get_level_values(0))
        assert len(countries_in_L) == len(n.buses.country.unique()), (
            "The following countries have no load: "
            f"{list(set(countries_in_L).symmetric_difference(set(n.buses.country.unique())))}"
        )
        distribution_factor = L

    if distribution_cluster == ["pop"]:
        df_pop_c = gpd.read_file(inputs.country_shapes).rename(
            columns={"name": "country"}
        )
        add_population_data(
            df_pop_c, country_list, "standard", year, update, out_logging
        )
        P = df_pop_c.loc[:, ("country", "pop")]
        n_df = n.buses.copy()[["country", "sub_network"]]

        pop_dict = P.set_index("country")["pop"].to_dict()
        n_df["pop"] = n_df["country"].map(pop_dict)

        distribution_factor = (
            n_df.groupby(["country", "sub_network"]).sum().pipe(normed).squeeze()
        )

    if distribution_cluster == ["gdp"]:
        df_gdp_c = gpd.read_file(inputs.country_shapes).rename(
            columns={"name": "country"}
        )
        add_gdp_data(
            df_gdp_c,
            year,
            update,
            out_logging,
            name_file_nc="GDP_PPP_1990_2015_5arcmin_v2.nc",
        )

        G = df_gdp_c.loc[:, ("country", "gdp")]
        n_df = n.buses.copy()[["country", "sub_network"]]

        gdp_dict = G.set_index("country")["gdp"].to_dict()
        n_df["gdp"] = n_df["country"].map(gdp_dict)

        distribution_factor = (
            n_df.groupby(["country", "sub_network"]).sum().pipe(normed).squeeze()
        )

    # TODO: 1. Check if sub_networks can be added here i.e. ["country", "sub_network"]
    N = n.buses.groupby(["country", "sub_network"]).size()

    assert (
        n_clusters >= len(N) and n_clusters <= N.sum()
    ), f"Number of clusters must be {len(N)} <= n_clusters <= {N.sum()} for this selection of countries."

    if focus_weights is not None:
        total_focus = sum(list(focus_weights.values()))

        assert (
            total_focus <= 1.0
        ), "The sum of focus weights must be less than or equal to 1."

        for country, weight in focus_weights.items():
            distribution_factor[country] = weight / len(distribution_factor[country])

        remainder = [
            c not in focus_weights.keys()
            for c in distribution_factor.index.get_level_values("country")
        ]
        distribution_factor[remainder] = distribution_factor.loc[remainder].pipe(
            normed
        ) * (1 - total_focus)

        logger.warning("Using custom focus weights for determining number of clusters.")

    assert np.isclose(
        distribution_factor.sum(), 1.0, rtol=1e-3
    ), f"Country weights L must sum up to 1.0 when distributing clusters. Is {distribution_factor.sum()}."

    m = po.ConcreteModel()

    def n_bounds(model, *n_id):
        """
        Create a function that makes a bound pair for pyomo.

        Use n_bounds(model, n_id) if N is Single-Index
        Use n_bounds(model, *n_id) if N is Multi-Index
        Example: https://pyomo.readthedocs.io/en/stable/pyomo_modeling_components/Variables.html

        Returns
        -------
        bounds = A function (or Python object) that gives a (lower,upper) bound pair i.e.(1,10) for the variable
        """
        return (1, N[n_id])

    m.n = po.Var(list(distribution_factor.index), bounds=n_bounds, domain=po.Integers)
    m.tot = po.Constraint(expr=(po.summation(m.n) == n_clusters))
    m.objective = po.Objective(
        expr=sum(
            (m.n[i] - distribution_factor.loc[i] * n_clusters) ** 2
            for i in distribution_factor.index
        ),
        sense=po.minimize,
    )

    opt = po.SolverFactory(solver_name)
    if not opt.has_capability("quadratic_objective"):
        logger.warning(
            f"The configured solver `{solver_name}` does not support quadratic objectives. Falling back to `ipopt`."
        )
        opt = po.SolverFactory("ipopt")

    results = opt.solve(m)
    assert (
        results["Solver"][0]["Status"] == "ok"
    ), f"Solver returned non-optimally: {results}"

    return (
        pd.Series(m.n.get_values(), index=distribution_factor.index).round().astype(int)
    )


def busmap_for_gadm_clusters(inputs, n, gadm_level, geo_crs, country_list):
    gdf = gpd.read_file(inputs.gadm_shapes)

    def locate_bus(coords, co):
        gdf_co = gdf[gdf["GADM_ID"].str.contains(co)]
        point = Point(coords["x"], coords["y"])

        try:
            return gdf_co[gdf_co.contains(point)]["GADM_ID"].item()

        except ValueError:
            return gdf_co[
                gdf_co.geometry == min(gdf_co.geometry, key=(point.distance))
            ]["GADM_ID"].item()

    buses = n.buses
    buses["gadm_{}".format(gadm_level)] = buses[["x", "y", "country"]].apply(
        lambda bus: locate_bus(bus[["x", "y"]], bus["country"]), axis=1
    )

    buses["gadm_subnetwork"] = (
        buses["gadm_{}".format(gadm_level)] + "_" + buses["carrier"].astype(str)
    )
    busmap = buses["gadm_subnetwork"]

    return busmap


def busmap_for_n_clusters(
    inputs,
    build_shape_options,
    country_list,
    distribution_cluster,
    n,
    n_clusters,
    solver_name,
    focus_weights=None,
    algorithm="kmeans",
    feature=None,
    **algorithm_kwds,
):
    if algorithm == "kmeans":
        algorithm_kwds.setdefault("n_init", 1000)
        algorithm_kwds.setdefault("max_iter", 30000)
        algorithm_kwds.setdefault("tol", 1e-6)
        algorithm_kwds.setdefault("random_state", 0)

    def fix_country_assignment_for_hac(n):

        # overwrite country of nodes that are disconnected from their country-topology
        for country in n.buses.country.unique():
            m = n[n.buses.country == country].copy()

            _, labels = csgraph.connected_components(
                m.adjacency_matrix(), directed=False
            )

            component = pd.Series(labels, index=m.buses.index)
            component_sizes = component.value_counts()

            if len(component_sizes) > 1:
                disconnected_bus = component[
                    component == component_sizes.index[-1]
                ].index[0]

                disconn_bus_line = n.lines.query(
                    "bus0 == @disconnected_bus or bus1 == @disconnected_bus"
                )

                if not disconn_bus_line.empty:
                    neighbor_bus = disconn_bus_line.iloc[0][["bus0", "bus1"]]
                    new_country = list(
                        set(n.buses.loc[neighbor_bus].country) - set([country])
                    )[0]

                    logger.info(
                        f"overwriting country `{country}` of bus `{disconnected_bus}` "
                        f"to new country `{new_country}`, because it is disconnected "
                        "from its initial inter-country transmission grid."
                    )
                    n.buses.at[disconnected_bus, "country"] = new_country
        return n

    if algorithm == "hac":
        feature = get_feature_for_hac(n, buses_i=n.buses.index, feature=feature)
        n = fix_country_assignment_for_hac(n)

    if (algorithm != "hac") and (feature is not None):
        logger.warning(
            f"Keyword argument feature is only valid for algorithm `hac`. "
            f"Given feature `{feature}` will be ignored."
        )

    n.determine_network_topology()
    # n.lines.loc[:, "sub_network"] = "0"  # current fix

    if n.buses.country.nunique() > 1:
        n_clusters = distribute_clusters(
            inputs,
            build_shape_options,
            country_list,
            distribution_cluster,
            n,
            n_clusters,
            focus_weights=focus_weights,
            solver_name=solver_name,
        )

    # TODO Check if `reduce_network()` is used
    def reduce_network(n, buses):
        nr = pypsa.Network()
        nr.import_components_from_dataframe(buses, "Bus")
        nr.import_components_from_dataframe(
            n.lines.loc[
                n.lines.bus0.isin(buses.index) & n.lines.bus1.isin(buses.index)
            ],
            "Line",
        )
        return nr

    def busmap_for_country(x):
        # A number of the countries in the clustering can be > 1
        if isinstance(n_clusters, pd.Series):
            n_cluster_c = n_clusters[x.name]
            if isinstance(x.name, tuple):
                prefix = x.name[0] + x.name[1] + " "
            else:
                prefix = x.name + " "
        else:
            n_cluster_c = n_clusters
            prefix = x.name[0] + x.name[1] + " "

        logger.debug(f"Determining busmap for country {prefix[:-1]}")
        if len(x) == 1:
            return pd.Series(prefix + "0", index=x.index)
        weight = weighting_for_country(n, x)

        if algorithm == "kmeans":
            return prefix + busmap_by_kmeans(
                n, weight, n_cluster_c, buses_i=x.index, **algorithm_kwds
            )
        elif algorithm == "hac":
            return prefix + busmap_by_hac(
                # TODO Check consistency (fix for TypeError: 'int' object is not subscriptable in case of a single country)
                n,
                n_cluster_c,
                buses_i=x.index,
                feature=feature.loc[x.index],
                # n, n_clusters[x.name], buses_i=x.index, feature=feature.loc[x.index]
            )
        elif algorithm == "modularity":
            return prefix + busmap_by_greedy_modularity(
                # TODO Check consistency (fix for TypeError: 'int' object is not subscriptable in case of a single country)
                n,
                n_cluster_c,
                buses_i=x.index,
                # n, n_clusters[x.name], buses_i=x.index
            )
        else:
            raise ValueError(
                f"`algorithm` must be one of 'kmeans' or 'hac'. Is {algorithm}."
            )

    return (
        n.buses.groupby(
            # ["country"],
            ["country", "sub_network"],  # TODO: 2. Add sub_networks (see previous TODO)
            group_keys=False,
        )
        .apply(busmap_for_country, include_groups=False)
        .squeeze(axis=0)
        .rename("busmap")
    )


def clustering_for_n_clusters(
    inputs,
    config,
    n,
    n_clusters,
    alternative_clustering,
    gadm_layer_id,
    geo_crs,
    country_list,
    distribution_cluster,
    build_shape_options,
    custom_busmap=False,
    aggregate_carriers=None,
    line_length_factor=1.25,
    aggregation_strategies=dict(),
    solver_name="cbc",
    algorithm="kmeans",
    feature=None,
    extended_link_costs=0,
    focus_weights=None,
):
    bus_strategies, generator_strategies = get_aggregation_strategies(
        aggregation_strategies
    )

    if not isinstance(custom_busmap, pd.Series):
        if alternative_clustering:
            busmap = busmap_for_gadm_clusters(
                inputs, n, gadm_layer_id, geo_crs, country_list
            )
        else:
            busmap = busmap_for_n_clusters(
                inputs,
                build_shape_options,
                country_list,
                distribution_cluster,
                n,
                n_clusters,
                solver_name,
                focus_weights,
                algorithm,
                feature,
            )
    else:
        busmap = custom_busmap

    clustering = get_clustering_from_busmap(
        n,
        busmap,
        bus_strategies=bus_strategies,
        aggregate_generators_weighted=True,
        aggregate_generators_carriers=aggregate_carriers,
        aggregate_one_ports=["Load", "StorageUnit"],
        line_length_factor=line_length_factor,
        generator_strategies=generator_strategies,
        scale_link_capital_costs=False,
    )

    if not n.links.empty:
        nc = clustering.network
        nc.links["underwater_fraction"] = (
            n.links.eval("underwater_fraction * length").div(nc.links.length).dropna()
        )
        nc.links["capital_cost"] = nc.links["capital_cost"].add(
            (nc.links.length - n.links.length)
            .clip(lower=0)
            .mul(extended_link_costs)
            .dropna(),
            fill_value=0,
        )
    if not n.lines.loc[n.lines.carrier == "DC"].empty:
        clustering.network.lines["underwater_fraction"] = 0

    return clustering


def save_to_geojson(s, fn):
    pathlib.Path(fn).unlink(missing_ok=True)
    df = s.reset_index()
    schema = {**gpd.io.file.infer_schema(df), "geometry": "Unknown"}
    df.to_file(fn, driver="GeoJSON", schema=schema)


def cluster_regions(busmaps, inputs, output):
    busmap = reduce(lambda x, y: x.map(y), busmaps[1:], busmaps[0])

    for which in ("regions_onshore", "regions_offshore"):
        # regions = gpd.read_file(getattr(input, which)).set_index("name")
        regions = gpd.read_file(getattr(inputs, which))
        regions = regions.reindex(columns=REGION_COLS).set_index("name")
        aggfunc = dict(x="mean", y="mean", country="first")
        regions_c = regions.dissolve(busmap, aggfunc=aggfunc)
        regions_c.index.name = "name"
        regions_c = regions_c.reset_index()
        regions_c.to_file(getattr(output, which))


if __name__ == "__main__":
    if "snakemake" not in globals():
<<<<<<< HEAD
        change_to_script_dir(__file__)
        snakemake = mock_snakemake(
            "cluster_network", network="elec", simpl="", clusters="min"
        )
        sets_path_to_root("pypsa-earth")

=======
        from _helpers import mock_snakemake

        snakemake = mock_snakemake(
            "cluster_network", network="elec", simpl="", clusters="min"
        )
>>>>>>> a8987468
    configure_logging(snakemake)

    inputs, outputs, config = snakemake.input, snakemake.output, snakemake.config

    n = pypsa.Network(inputs.network)

    alternative_clustering = snakemake.params.cluster_options["alternative_clustering"]
    distribution_cluster = snakemake.params.cluster_options["distribute_cluster"]
    gadm_layer_id = snakemake.params.build_shape_options["gadm_layer_id"]
    focus_weights = snakemake.params.get("focus_weights", None)
    country_list = snakemake.params.countries
    geo_crs = snakemake.params.geo_crs

    renewable_carriers = pd.Index(
        [
            tech
            for tech in n.generators.carrier.unique()
            if tech in snakemake.params.renewable  # TODO ror not cap
        ]
    )

    exclude_carriers = snakemake.params.cluster_options["cluster_network"].get(
        "exclude_carriers", []
    )
    aggregate_carriers = set(n.generators.carrier) - set(exclude_carriers)

    n.determine_network_topology()
    if snakemake.wildcards.clusters.endswith("m"):
        n_clusters = int(snakemake.wildcards.clusters[:-1])
        aggregate_carriers = snakemake.params.electricity.get("conventional_carriers")
    elif snakemake.wildcards.clusters.endswith("flex"):
        n_clusters = min(len(n.buses), int(snakemake.wildcards.clusters[:-4]))
    elif snakemake.wildcards.clusters == "all":
        n_clusters = len(n.buses)
    elif snakemake.wildcards.clusters == "min":
        n_clusters = n.buses.groupby(["country", "sub_network"]).size().count()
    else:
        n_clusters = int(snakemake.wildcards.clusters)
        aggregate_carriers = None

    if n_clusters == len(n.buses):
        # Fast-path if no clustering is necessary
        busmap = n.buses.index.to_series()
        linemap = n.lines.index.to_series()
        clustering = pypsa.clustering.spatial.Clustering(
            n, busmap, linemap, linemap, pd.Series(dtype="O")
        )
    elif len(n.buses) < n_clusters:
        logger.error(
            f"Desired number of clusters ({n_clusters}) higher than the number of buses ({len(n.buses)})"
        )
    else:
        line_length_factor = snakemake.params.length_factor
        Nyears = n.snapshot_weightings.objective.sum() / 8760
        hvac_overhead_cost = load_costs(
            snakemake.input.tech_costs,
            snakemake.params.costs,
            snakemake.params.electricity,
            Nyears,
        ).at["HVAC overhead", "capital_cost"]

        def consense(x):
            v = x.iat[0]
            assert (
                x == v
            ).all() or x.isnull().all(), "The `potential` configuration option must agree for all renewable carriers, for now!"
            return v

        aggregation_strategies = snakemake.params.cluster_options.get(
            "aggregation_strategies", {}
        )
        # translate str entries of aggregation_strategies to pd.Series functions:
        aggregation_strategies = {
            p: {k: getattr(pd.Series, v) for k, v in aggregation_strategies[p].items()}
            for p in aggregation_strategies.keys()
        }
        custom_busmap = False  # snakemake.params.custom_busmap custom busmap is depreciated https://github.com/pypsa-meets-earth/pypsa-earth/pull/694
        if custom_busmap:
            busmap = pd.read_csv(
                snakemake.input.custom_busmap, index_col=0, squeeze=True
            )
            busmap.index = busmap.index.astype(str)
            logger.info(f"Imported custom busmap from {snakemake.input.custom_busmap}")
        cluster_config = snakemake.config.get("cluster_options", {}).get(
            "cluster_network", {}
        )
        clustering = clustering_for_n_clusters(
            inputs,
            config,
            n,
            n_clusters,
            alternative_clustering,
            gadm_layer_id,
            geo_crs,
            country_list,
            distribution_cluster,
            snakemake.params.build_shape_options,
            custom_busmap,
            aggregate_carriers,
            line_length_factor,
            aggregation_strategies,
            snakemake.config["solving"]["solver"]["name"],
            cluster_config.get("algorithm", "hac"),
            cluster_config.get("feature", "solar+onwind-time"),
            extended_link_costs=hvac_overhead_cost,
            focus_weights=focus_weights,
        )

    update_p_nom_max(clustering.network)
    clustering.network.meta = dict(
        snakemake.config, **dict(wildcards=dict(snakemake.wildcards))
    )
    clustering.network.export_to_netcdf(outputs.network)
    for attr in (
        "busmap",
        "linemap",
    ):  # also available: linemap_positive, linemap_negative
        getattr(clustering, attr).to_csv(outputs[attr])

    cluster_regions((clustering.busmap,), inputs, outputs)<|MERGE_RESOLUTION|>--- conflicted
+++ resolved
@@ -131,16 +131,11 @@
 import pypsa
 from _helpers import (
     REGION_COLS,
-    change_to_script_dir,
     configure_logging,
     create_logger,
     get_aggregation_strategies,
-<<<<<<< HEAD
     mock_snakemake,
     normed,
-    sets_path_to_root,
-=======
->>>>>>> a8987468
     update_p_nom_max,
 )
 from add_electricity import load_costs
@@ -382,7 +377,7 @@
     )
 
 
-def busmap_for_gadm_clusters(inputs, n, gadm_level, geo_crs, country_list):
+def busmap_for_gadm_clusters(inputs, n, gadm_level):
     gdf = gpd.read_file(inputs.gadm_shapes)
 
     def locate_bus(coords, co):
@@ -564,7 +559,6 @@
     n_clusters,
     alternative_clustering,
     gadm_layer_id,
-    geo_crs,
     country_list,
     distribution_cluster,
     build_shape_options,
@@ -584,9 +578,7 @@
 
     if not isinstance(custom_busmap, pd.Series):
         if alternative_clustering:
-            busmap = busmap_for_gadm_clusters(
-                inputs, n, gadm_layer_id, geo_crs, country_list
-            )
+            busmap = busmap_for_gadm_clusters(inputs, n, gadm_layer_id)
         else:
             busmap = busmap_for_n_clusters(
                 inputs,
@@ -656,20 +648,9 @@
 
 if __name__ == "__main__":
     if "snakemake" not in globals():
-<<<<<<< HEAD
-        change_to_script_dir(__file__)
         snakemake = mock_snakemake(
             "cluster_network", network="elec", simpl="", clusters="min"
         )
-        sets_path_to_root("pypsa-earth")
-
-=======
-        from _helpers import mock_snakemake
-
-        snakemake = mock_snakemake(
-            "cluster_network", network="elec", simpl="", clusters="min"
-        )
->>>>>>> a8987468
     configure_logging(snakemake)
 
     inputs, outputs, config = snakemake.input, snakemake.output, snakemake.config
@@ -681,7 +662,6 @@
     gadm_layer_id = snakemake.params.build_shape_options["gadm_layer_id"]
     focus_weights = snakemake.params.get("focus_weights", None)
     country_list = snakemake.params.countries
-    geo_crs = snakemake.params.geo_crs
 
     renewable_carriers = pd.Index(
         [
@@ -763,7 +743,6 @@
             n_clusters,
             alternative_clustering,
             gadm_layer_id,
-            geo_crs,
             country_list,
             distribution_cluster,
             snakemake.params.build_shape_options,
