--- conflicted
+++ resolved
@@ -19,13 +19,7 @@
 
 import matplotlib.pyplot as plt
 import pandas as pd
-from _helpers import (
-    change_to_script_dir,
-    configure_logging,
-    create_logger,
-    get_path,
-    mock_snakemake,
-)
+from _helpers import configure_logging, create_logger, get_path, mock_snakemake
 
 logger = create_logger(__name__)
 
@@ -223,10 +217,6 @@
 if __name__ == "__main__":
     if "snakemake" not in globals():
 
-<<<<<<< HEAD
-        change_to_script_dir(__file__)
-=======
->>>>>>> a8987468
         snakemake = mock_snakemake(
             "plot_summary",
             summary="energy",
