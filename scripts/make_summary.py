# -*- coding: utf-8 -*-
# SPDX-FileCopyrightText:  PyPSA-Earth and PyPSA-Eur Authors
#
# SPDX-License-Identifier: AGPL-3.0-or-later

# -*- coding: utf-8 -*-
"""
Creates summaries of aggregated energy and costs as ``.csv`` files.

Relevant Settings
-----------------
.. code:: yaml

    costs:
        USD2013_to_EUR2013:
        discountrate:
        marginal_cost:
        capital_cost:
    electricity:
        max_hours:

.. seealso::
    Documentation of the configuration file ``config.yaml`` at
    :ref:`costs_cf`, :ref:`electricity_cf`

Inputs
------

Outputs
-------

Description
-----------
The following rule can be used to summarize the results in separate .csv files:

.. code:: bash

    snakemake results/summaries/elec_s_all_lall_Co2L-3H_all
                                         clusters
                                             line volume or cost cap
                                                - options
                                                        - all countries

The line volume/cost cap field can be set to one of the following:

- ``lv1.25`` for a particular line volume extension by 25%
- ``lc1.25`` for a line cost extension by 25 %
- ``lall`` for all evaluated caps
- ``lvall`` for all line volume caps
- ``lcall`` for all line cost caps

Replacing *summaries* with *plots* creates nice colored maps of the results.
"""

import pathlib

import pandas as pd
import pypsa
from _helpers import (
    build_directory,
    change_to_script_dir,
    configure_logging,
    create_logger,
    get_path,
    mock_snakemake,
)
from add_electricity import load_costs, update_transmission_costs

idx = pd.IndexSlice

logger = create_logger(__name__)


opt_name = {"Store": "e", "Line": "s", "Transformer": "s"}


def _add_indexed_rows(df, raw_index):
    new_index = df.index.union(pd.MultiIndex.from_product(raw_index))
    if isinstance(new_index, pd.Index):
        new_index = pd.MultiIndex.from_tuples(new_index)

    return df.reindex(new_index)


def assign_carriers(n):
    if "carrier" not in n.loads:
        n.loads["carrier"] = "electricity"
        for carrier in ["transport", "heat", "urban heat"]:
            n.loads.loc[n.loads.index.str.contains(carrier), "carrier"] = carrier

    n.storage_units["carrier"].replace(
        {"hydro": "hydro+PHS", "PHS": "hydro+PHS"}, inplace=True
    )

    if "carrier" not in n.lines:
        n.lines["carrier"] = "AC"

    n.lines["carrier"].replace({"AC": "lines"}, inplace=True)

    if n.links.empty:
        n.links["carrier"] = pd.Series(dtype=str)
    n.links["carrier"].replace({"DC": "lines"}, inplace=True)

    if (
        "EU gas store" in n.stores.index
        and n.stores.loc["EU gas Store", "carrier"] == ""
    ):
        n.stores.loc["EU gas Store", "carrier"] = "gas Store"


def calculate_costs(n, label, costs):
    for c in n.iterate_components(
        n.branch_components | n.controllable_one_port_components ^ {"Load"}
    ):
        capital_costs = c.df.capital_cost * c.df[opt_name.get(c.name, "p") + "_nom_opt"]
        capital_costs_grouped = capital_costs.groupby(c.df.carrier).sum()

        # Index tuple(s) indicating the newly to-be-added row(s)
        raw_index = tuple(
            [[c.list_name], ["capital"], list(capital_costs_grouped.index)]
        )
        costs = _add_indexed_rows(costs, raw_index)

        costs.loc[idx[raw_index], label] = capital_costs_grouped.values

        if c.name == "Link":
            p = c.pnl.p0.multiply(n.snapshot_weightings.generators, axis=0).sum()
        elif c.name == "Line":
            continue
        elif c.name == "StorageUnit":
            p_all = c.pnl.p.multiply(n.snapshot_weightings.generators, axis=0)
            p_all[p_all < 0.0] = 0.0
            p = p_all.sum()
        else:
            p = c.pnl.p.multiply(n.snapshot_weightings.generators, axis=0).sum()

        marginal_costs = p * c.df.marginal_cost

        marginal_costs_grouped = marginal_costs.groupby(c.df.carrier).sum()

        costs = costs.reindex(
            costs.index.union(
                pd.MultiIndex.from_product(
                    [[c.list_name], ["marginal"], marginal_costs_grouped.index]
                )
            )
        )

        costs.loc[
            idx[c.list_name, "marginal", list(marginal_costs_grouped.index)], label
        ] = marginal_costs_grouped.values

    return costs


def calculate_curtailment(n, label, curtailment):
    avail = (
        n.generators_t.p_max_pu.multiply(n.generators.p_nom_opt)
        .sum()
        .groupby(n.generators.carrier)
        .sum()
    )
    used = n.generators_t.p.sum().groupby(n.generators.carrier).sum()

    curtailment[label] = (((avail - used) / avail) * 100).round(3)

    return curtailment


def calculate_energy(n, label, energy):
    for c in n.iterate_components(n.one_port_components | n.branch_components):
        if c.name in {"Generator", "Load", "ShuntImpedance"}:
            c_energies = (
                c.pnl.p.multiply(n.snapshot_weightings.generators, axis=0)
                .sum()
                .multiply(c.df.sign)
                .groupby(c.df.carrier)
                .sum()
            )
        elif c.name in {"StorageUnit", "Store"}:
            c_energies = (
                c.pnl.p.multiply(n.snapshot_weightings.stores, axis=0)
                .sum()
                .multiply(c.df.sign)
                .groupby(c.df.carrier)
                .sum()
            )
        else:
            c_energies = (
                (
                    -c.pnl.p1.multiply(n.snapshot_weightings.generators, axis=0).sum()
                    - c.pnl.p0.multiply(n.snapshot_weightings.generators, axis=0).sum()
                )
                .groupby(c.df.carrier)
                .sum()
            )

        # fix to avoid missing data
        if c_energies.empty:
            c_energies = pd.Series(0.0, index=[c.list_name])

        energy = include_in_summary(energy, [c.list_name], label, c_energies)

    return energy


def include_in_summary(summary, multiindexprefix, label, item):
    # Index tuple(s) indicating the newly to-be-added row(s)
    raw_index = tuple([multiindexprefix, list(item.index)])
    summary = _add_indexed_rows(summary, raw_index)

    summary.loc[idx[raw_index], label] = item.values

    return summary


def calculate_capacity(n, label, capacity):
    for c in n.iterate_components(n.one_port_components):
        if "p_nom_opt" in c.df.columns:
            c_capacities = (
                abs(c.df.p_nom_opt.multiply(c.df.sign)).groupby(c.df.carrier).sum()
            )
            capacity = include_in_summary(capacity, [c.list_name], label, c_capacities)

    for c in n.iterate_components(n.passive_branch_components):
        c_capacities = c.df["s_nom_opt"].groupby(c.df.carrier).sum()
        capacity = include_in_summary(capacity, [c.list_name], label, c_capacities)

    for c in n.iterate_components(n.controllable_branch_components):
        c_capacities = c.df.p_nom_opt.groupby(c.df.carrier).sum()
        capacity = include_in_summary(capacity, [c.list_name], label, c_capacities)

    return capacity


def calculate_supply(n, label, supply):
    """
    Calculate the max dispatch of each component at the buses where the loads
    are attached.
    """

    load_types = n.loads.carrier.value_counts().index

    for i in load_types:
        buses = n.loads.bus[n.loads.carrier == i].values

        bus_map = pd.Series(False, index=n.buses.index)

        bus_map.loc[buses] = True

        for c in n.iterate_components(n.one_port_components):
            items = c.df.index[c.df.bus.map(bus_map)]

            if len(items) == 0 or c.pnl.p.empty:
                continue

            s = (
                c.pnl.p[items]
                .max()
                .multiply(c.df.loc[items, "sign"])
                .groupby(c.df.loc[items, "carrier"])
                .sum()
            )

            # Index tuple(s) indicating the newly to-be-added row(s)
            raw_index = tuple([[i], [c.list_name], list(s.index)])
            supply = _add_indexed_rows(supply, raw_index)

            supply.loc[idx[raw_index], label] = s.values

        for c in n.iterate_components(n.branch_components):
            for end in ["0", "1"]:
                items = c.df.index[c.df["bus" + end].map(bus_map)]

                if len(items) == 0 or c.pnl["p" + end].empty:
                    continue

                # lots of sign compensation for direction and to do maximums
                s = (-1) ** (1 - int(end)) * (
                    (-1) ** int(end) * c.pnl["p" + end][items]
                ).max().groupby(c.df.loc[items, "carrier"]).sum()

                supply = supply.reindex(
                    supply.index.union(
                        pd.MultiIndex.from_product([[i], [c.list_name], s.index])
                    )
                )
                supply.loc[idx[i, c.list_name, list(s.index)], label] = s.values

    return supply


def calculate_supply_energy(n, label, supply_energy):
    """
    Calculate the total dispatch of each component at the buses where the loads
    are attached.
    """

    load_types = n.loads.carrier.value_counts().index

    for i in load_types:
        buses_tot = n.loads.bus[n.loads.carrier == i].values

        bus_map = pd.Series(False, index=n.buses.index)

        bus_map.loc[buses_tot] = True

        for c in n.iterate_components(n.one_port_components):
            items_c = c.df.index[c.df.bus.map(bus_map)]

            if len(items_c) == 0 or c.pnl.p.empty:
                continue

            s = (
                c.pnl.p[items_c]
                .sum()
                .multiply(c.df.loc[items_c, "sign"])
                .groupby(c.df.loc[items_c, "carrier"])
                .sum()
            )

            # Index tuple(s) indicating the newly to-be-added row(s)
            raw_index = tuple([[i], [c.list_name], list(s.index)])
            supply_energy = _add_indexed_rows(supply_energy, raw_index)

            supply_energy.loc[idx[raw_index], label] = s.values

        for c in n.iterate_components(n.branch_components):
            for end in ["0", "1"]:
                items_cend = c.df.index[c.df["bus" + end].map(bus_map)]

                if len(items_cend) == 0 or c.pnl["p" + end].empty:
                    continue

                s = (-1) * c.pnl["p" + end][items_cend].sum().groupby(
                    c.df.loc[items_cend, "carrier"]
                ).sum()

                supply_energy = supply_energy.reindex(
                    supply_energy.index.union(
                        pd.MultiIndex.from_product([[i], [c.list_name], s.index])
                    )
                )
                supply_energy.loc[idx[i, c.list_name, list(s.index)], label] = s.values

    return supply_energy


def calculate_metrics(n, label, metrics):
    metrics = metrics.reindex(
        metrics.index.union(
            pd.Index(
                [
                    "line_volume",
                    "line_volume_limit",
                    "line_volume_AC",
                    "line_volume_DC",
                    "line_volume_shadow",
                    "co2_shadow",
                ]
            )
        )
    )

    metrics.at["line_volume_DC", label] = (n.links.length * n.links.p_nom_opt)[
        n.links.carrier == "DC"
    ].sum()
    metrics.at["line_volume_AC", label] = (n.lines.length * n.lines.s_nom_opt).sum()
    metrics.at["line_volume", label] = metrics.loc[
        ["line_volume_AC", "line_volume_DC"], label
    ].sum()

    if hasattr(n, "line_volume_limit"):
        metrics.at["line_volume_limit", label] = n.line_volume_limit

    if hasattr(n, "line_volume_limit_dual"):
        metrics.at["line_volume_shadow", label] = n.line_volume_limit_dual

    if "CO2Limit" in n.global_constraints.index:
        metrics.at["co2_shadow", label] = n.global_constraints.at["CO2Limit", "mu"]

    return metrics


def calculate_prices(n, label, prices):
    bus_type = pd.Series(n.buses.index.str[3:], n.buses.index).replace(
        "", "electricity"
    )

    prices = prices.reindex(prices.index.union(bus_type.value_counts().index))

    logger.warning("Prices are time-averaged, not load-weighted")
    prices[label] = n.buses_t.marginal_price.mean().groupby(bus_type).mean()

    return prices


def calculate_weighted_prices(n, label, weighted_prices):
    logger.warning("Weighted prices don't include storage units as loads")

    weighted_prices = weighted_prices.reindex(
        pd.Index(
            [
                "electricity",
                "heat",
                "space heat",
                "urban heat",
                "space urban heat",
                "gas",
                "H2",
            ]
        )
    )

    link_loads = {
        "electricity": [
            "heat pump",
            "resistive heater",
            "battery charger",
            "H2 Electrolysis",
        ],
        "heat": ["water tanks charger"],
        "urban heat": ["water tanks charger"],
        "space heat": [],
        "space urban heat": [],
        "gas": ["OCGT", "gas boiler", "CHP electric", "CHP heat"],
        "H2": ["Sabatier", "H2 Fuel Cell"],
    }

    for carrier in link_loads:
        if carrier == "electricity":
            suffix = ""
        elif carrier[:5] == "space":
            suffix = carrier[5:]
        else:
            suffix = " " + carrier

        buses = n.buses.index[n.buses.index.str[2:] == suffix]

        if buses.empty:
            continue

        if carrier in ["H2", "gas"]:
            load = pd.DataFrame(index=n.snapshots, columns=buses, data=0.0)
        # elif carrier[:5] == "space": TODO: space carrier shall be investigated, heat_demand_df not defined
        #     load = heat_demand_df[buses.str[:2]].rename(columns=lambda i: str(i)+suffix)
        else:
            load = n.loads_t.p_set[buses]

        for tech in link_loads[carrier]:
            names = n.links.index[n.links.index.to_series().str[-len(tech) :] == tech]

            if names.empty:
                continue

            load += (
                n.links_t.p0[names]
                .groupby(n.links.loc[names, "bus0"], axis=1)
                .sum(axis=1)
            )

        # Add H2 Store when charging
        if carrier == "H2":
            stores = (
                n.stores_t.p[buses + " Store"]
                .groupby(n.stores.loc[buses + " Store", "bus"], axis=1)
                .sum(axis=1)
            )
            stores[stores > 0.0] = 0.0
            load += -stores

        weighted_prices.loc[carrier, label] = (
            load * n.buses_t.marginal_price[buses]
        ).sum().sum() / load.sum().sum()

        if carrier[:5] == "space":
            print(load * n.buses_t.marginal_price[buses])

    return weighted_prices


outputs = [
    "costs",
    "curtailment",
    "energy",
    "capacity",
    "supply",
    "supply_energy",
    "prices",
    "weighted_prices",
    "metrics",
]


def make_summaries(networks_dict, inputs, cost_config, elec_config, country="all"):
    columns = pd.MultiIndex.from_tuples(
        networks_dict.keys(), names=["simpl", "clusters", "ll", "opts"]
    )

    dfs = {}

    for output in outputs:
        dfs[output] = pd.DataFrame(columns=columns, dtype=float)

    for label, filename in networks_dict.items():
        print(label, filename)
        if not pathlib.Path(filename).exists():
            print("does not exist!!")
            continue

        try:
            n = pypsa.Network(filename)
        except OSError:
            logger.warning("Skipping {filename}".format(filename=filename))
            continue

        if country != "all":
            n = n[n.buses.country == country]

        Nyears = n.snapshot_weightings.objective.sum() / 8760.0
        costs = load_costs(
            inputs.tech_costs,
            cost_config,
            elec_config,
            Nyears,
        )
        update_transmission_costs(n, costs, simple_hvdc_costs=False)

        assign_carriers(n)

        for output in outputs:
            dfs[output] = globals()["calculate_" + output](n, label, dfs[output])

    return dfs


def to_csv(dfs, dir):
    build_directory(dir, just_parent_directory=False)
    for key, df in dfs.items():
        df.to_csv(get_path(dir, f"{key}.csv"))


if __name__ == "__main__":
    if "snakemake" not in globals():
<<<<<<< HEAD
        change_to_script_dir(__file__)
=======
        from _helpers import mock_snakemake

>>>>>>> a8987468
        snakemake = mock_snakemake(
            "make_summary",
            simpl="",
            clusters="5",
            ll="copt",
            opts="Co2L-3H",
            country="all",
        )
        network_dir = ".."
    else:
        network_dir = "."

    scenario_name = snakemake.config.get("run", {}).get("name", "")
    if scenario_name:
        network_dir = get_path(network_dir, "results", scenario_name, "networks")
    else:
        network_dir = get_path(network_dir, "results", "networks")

    configure_logging(snakemake)

    def expand_from_wildcard(key):
        w = getattr(snakemake.wildcards, key)
        return snakemake.params.scenario[key] if w == "all" else [w]

    if snakemake.wildcards.ll.endswith("all"):
        ll = snakemake.params.ll
        if len(snakemake.wildcards.ll) == 4:
            ll = [l for l in ll if l[0] == snakemake.wildcards.ll[0]]
    else:
        ll = [snakemake.wildcards.ll]

    networks_dict = {
        (simpl, clusters, l, opts): get_path(
            network_dir, f"elec_s{simpl}_" f"{clusters}_ec_l{l}_{opts}.nc"
        )
        for simpl in expand_from_wildcard("simpl")
        for clusters in expand_from_wildcard("clusters")
        for l in ll
        for opts in expand_from_wildcard("opts")
    }

    dfs = make_summaries(
        networks_dict,
        snakemake.input,
        snakemake.params.costs,
        snakemake.params.electricity,
        country=snakemake.wildcards.country,
    )

    to_csv(dfs, snakemake.output[0])<|MERGE_RESOLUTION|>--- conflicted
+++ resolved
@@ -58,7 +58,6 @@
 import pypsa
 from _helpers import (
     build_directory,
-    change_to_script_dir,
     configure_logging,
     create_logger,
     get_path,
@@ -542,12 +541,6 @@
 
 if __name__ == "__main__":
     if "snakemake" not in globals():
-<<<<<<< HEAD
-        change_to_script_dir(__file__)
-=======
-        from _helpers import mock_snakemake
-
->>>>>>> a8987468
         snakemake = mock_snakemake(
             "make_summary",
             simpl="",
