# -*- coding: utf-8 -*-
# SPDX-FileCopyrightText:  PyPSA-Earth and PyPSA-Eur Authors
#
# SPDX-License-Identifier: AGPL-3.0-or-later

# -*- coding: utf-8 -*-
"""
Plots map with pie charts and cost box bar charts.

Relevant Settings
-----------------
Inputs
------
Outputs
-------
Description
-----------
"""

import cartopy.crs as ccrs
import geopandas as gpd
import matplotlib as mpl
import matplotlib.pyplot as plt
import numpy as np
import pandas as pd
import pypsa
from _helpers import (
    aggregate_costs,
    aggregate_p,
    change_to_script_dir,
    configure_logging,
    create_logger,
    mock_snakemake,
)
from add_electricity import load_costs, update_transmission_costs
from matplotlib.legend_handler import HandlerPatch
from matplotlib.patches import Circle, Ellipse

to_rgba = mpl.colors.colorConverter.to_rgba

logger = create_logger(__name__)


def assign_location(n):
    for c in n.iterate_components(n.one_port_components | n.branch_components):
        ifind = pd.Series(c.df.index.str.find(" ", start=4), c.df.index)

        for i in ifind.value_counts().index:
            # these have already been assigned defaults
            if i == -1:
                continue

            names = ifind.index[ifind == i]

            c.df.loc[names, "location"] = names.str[:i]


def make_handler_map_to_scale_circles_as_in(ax, dont_resize_actively=False):
    fig = ax.get_figure()

    def axes2pt():
        return np.diff(ax.transData.transform([(0, 0), (1, 1)]), axis=0)[0] * (
            72.0 / fig.dpi
        )

    ellipses = []
    if not dont_resize_actively:

        def update_width_height(event):
            dist = axes2pt()
            for e, radius in ellipses:
                e.width, e.height = 2.0 * radius * dist

        fig.canvas.mpl_connect("resize_event", update_width_height)
        ax.callbacks.connect("xlim_changed", update_width_height)
        ax.callbacks.connect("ylim_changed", update_width_height)

    def legend_circle_handler(
        legend, orig_handle, xdescent, ydescent, width, height, fontsize
    ):
        w, h = 2.0 * orig_handle.get_radius() * axes2pt()
        e = Ellipse(
            xy=(0.5 * width - 0.5 * xdescent, 0.5 * height - 0.5 * ydescent),
            width=w,
            height=w,
        )
        ellipses.append((e, orig_handle.get_radius()))
        return e

    return {Circle: HandlerPatch(patch_func=legend_circle_handler)}


def make_legend_circles_for(sizes, scale=1.0, **kw):
    return [Circle((0, 0), radius=(s / scale) ** 0.5, **kw) for s in sizes]


def set_plot_style():
    plt.style.use(
        [
            "classic",
            "seaborn-white",
            {
                "axes.grid": False,
                "grid.linestyle": "--",
                "grid.color": "0.6",
                "hatch.color": "white",
                "patch.linewidth": 0.5,
                "font.size": 12,
                "legend.fontsize": "medium",
                "lines.linewidth": 1.5,
                "pdf.fonttype": 42,
            },
        ]
    )


def plot_map(n, ax=None, attribute="p_nom", opts={}):
    if ax is None:
        ax = plt.gca()

    # DATA
    line_colors = {
        "cur": "purple",
        "exp": mpl.colors.rgb2hex(to_rgba("red", 0.7), True),
    }
    tech_colors = opts["tech_colors"]

    if attribute == "p_nom":
        # bus_sizes = n.generators_t.p.sum().loc[n.generators.carrier == "load"].groupby(n.generators.bus).sum()
        bus_sizes = pd.concat(
            (
                n.generators.query('carrier != "load"')
                .groupby(["bus", "carrier"])
                .p_nom_opt.sum(),
                n.storage_units.groupby(["bus", "carrier"]).p_nom_opt.sum(),
            )
        )
        line_widths_exp = n.lines.s_nom_opt
        line_widths_cur = n.lines.s_nom_min
        link_widths_exp = n.links.p_nom_opt
        link_widths_cur = n.links.p_nom_min
    else:
        logger.error("plotting of {} has not been implemented yet".format(attribute))

    line_colors_with_alpha = (line_widths_cur / n.lines.s_nom > 1e-3).map(
        {True: line_colors["cur"], False: to_rgba(line_colors["cur"], 0.0)}
    )
    link_colors_with_alpha = (link_widths_cur / n.links.p_nom > 1e-3).map(
        {True: line_colors["cur"], False: to_rgba(line_colors["cur"], 0.0)}
    )

    # FORMAT
    linewidth_factor = opts["map"][attribute]["linewidth_factor"]
    bus_size_factor = opts["map"][attribute]["bus_size_factor"]

    # PLOT
    n.plot(
        line_widths=line_widths_exp / linewidth_factor,
        link_widths=link_widths_exp / linewidth_factor,
        line_colors=line_colors["exp"],
        link_colors=line_colors["exp"],
        bus_sizes=bus_sizes / bus_size_factor,
        bus_colors=tech_colors,
        # boundaries=map_boundaries,
        color_geomap=True,
        geomap=True,
        ax=ax,
    )
    n.plot(
        line_widths=line_widths_cur / linewidth_factor,
        link_widths=link_widths_cur / linewidth_factor,
        line_colors=line_colors_with_alpha,
        link_colors=link_colors_with_alpha,
        bus_sizes=0,
        # boundaries=map_boundaries,
        color_geomap=True,
        geomap=False,
        ax=ax,
    )
    ax.set_aspect("equal")
    ax.axis("off")

    # Rasterize basemap
    # TODO : Check if this also works with cartopy
    for c in ax.collections[:2]:
        c.set_rasterized(True)

    # LEGEND
    handles = []
    labels = []

    for s in (10, 1):
        handles.append(
            plt.Line2D(
                [0], [0], color=line_colors["exp"], linewidth=s * 1e3 / linewidth_factor
            )
        )
        labels.append("{} GW".format(s))
    l1_1 = ax.legend(
        handles,
        labels,
        loc="upper left",
        bbox_to_anchor=(0.24, 1.01),
        frameon=False,
        labelspacing=0.8,
        handletextpad=1.5,
        title="Transmission Exp./Exist.             ",
    )
    ax.add_artist(l1_1)

    handles = []
    labels = []
    for s in (10, 5):
        handles.append(
            plt.Line2D(
                [0], [0], color=line_colors["cur"], linewidth=s * 1e3 / linewidth_factor
            )
        )
        labels.append("/")
    l1_2 = ax.legend(
        handles,
        labels,
        loc="upper left",
        bbox_to_anchor=(0.26, 1.01),
        frameon=False,
        labelspacing=0.8,
        handletextpad=0.5,
        title=" ",
    )
    ax.add_artist(l1_2)

    handles = make_legend_circles_for(
        [10e3, 5e3, 1e3], scale=bus_size_factor, facecolor="w"
    )
    labels = ["{} GW".format(s) for s in (10, 5, 3)]
    l2 = ax.legend(
        handles,
        labels,
        loc="upper left",
        bbox_to_anchor=(0.01, 1.01),
        frameon=False,
        labelspacing=1.0,
        title="Generation",
        handler_map=make_handler_map_to_scale_circles_as_in(ax),
    )
    ax.add_artist(l2)

    techs = (bus_sizes.index.levels[1]).intersection(
        pd.Index(opts["vre_techs"] + opts["conv_techs"] + opts["storage_techs"])
    )
    handles = []
    labels = []
    for t in techs:
        handles.append(
            plt.Line2D(
                [0], [0], color=tech_colors[t], marker="o", markersize=8, linewidth=0
            )
        )
        labels.append(opts["nice_names"].get(t, t))
    l3 = ax.legend(
        handles,
        labels,
        loc="upper center",
        bbox_to_anchor=(0.5, -0.0),  # bbox_to_anchor=(0.72, -0.05),
        handletextpad=0.0,
        columnspacing=0.5,
        ncol=4,
        title="Technology",
    )

    return fig


def plot_total_energy_pie(n, ax=None):
    if ax is None:
        ax = plt.gca()

    ax.set_title("Energy per technology", fontdict=dict(fontsize="medium"))

    e_primary = aggregate_p(n).drop("load", errors="ignore").loc[lambda s: s > 0]

    patches, texts, autotexts = ax.pie(
        e_primary,
        startangle=90,
        labels=e_primary.rename(opts["nice_names"]).index,
        autopct="%.0f%%",
        shadow=False,
        colors=[opts["tech_colors"][tech] for tech in e_primary.index],
    )
    for t1, t2, i in zip(texts, autotexts, e_primary.index):
        if e_primary.at[i] < 0.04 * e_primary.sum():
            t1.remove()
            t2.remove()


def plot_total_cost_bar(n, ax=None):
    if ax is None:
        ax = plt.gca()

    total_load = (n.snapshot_weightings.generators * n.loads_t.p.sum(axis=1)).sum()
    tech_colors = opts["tech_colors"]

    def split_costs(n):
        costs = aggregate_costs(n).reset_index(level=0, drop=True)
        costs_ex = aggregate_costs(n, existing_only=True).reset_index(
            level=0, drop=True
        )
        return (
            costs["capital"].add(costs["marginal"], fill_value=0.0),
            costs_ex["capital"],
            costs["capital"] - costs_ex["capital"],
            costs["marginal"],
        )

    costs, costs_cap_ex, costs_cap_new, costs_marg = split_costs(n)

    costs_graph = pd.DataFrame(
        dict(a=costs.drop("load", errors="ignore")),
        index=[
            "AC-AC",
            "AC line",
            "onwind",
            "offwind-ac",
            "offwind-dc",
            "solar",
            "OCGT",
            "CCGT",
            "coal",
            "oil",
            "battery",
            "H2",
        ],
    ).dropna()
    bottom = np.array([0.0, 0.0])
    texts = []

    for i, ind in enumerate(costs_graph.index):
        data = np.asarray(costs_graph.loc[ind]) / total_load
        ax.bar([0.5], data, bottom=bottom, color=tech_colors[ind], width=0.7, zorder=-1)
        bottom_sub = bottom
        bottom = bottom + data

        if ind in opts["conv_techs"] + ["AC line"]:
            for c in [costs_cap_ex, costs_marg]:
                if ind in c:
                    data_sub = np.asarray([c.loc[ind]]) / total_load
                    ax.bar(
                        [0.5],
                        data_sub,
                        linewidth=0,
                        bottom=bottom_sub,
                        color=tech_colors[ind],
                        width=0.7,
                        zorder=-1,
                        alpha=0.8,
                    )
                    bottom_sub += data_sub

        if abs(data[-1]) < 5:
            continue

        text = ax.text(
            1.1, (bottom - 0.5 * data)[-1] - 3, opts["nice_names"].get(ind, ind)
        )
        texts.append(text)

    ax.set_ylabel("Average system cost [Eur/MWh]")
    ax.set_ylim([0, opts.get("costs_max", 80)])
    ax.set_xlim([0, 1])
    ax.set_xticklabels([])
    ax.grid(True, axis="y", color="k", linestyle="dotted")


<<<<<<< HEAD
def load_network_for_plots(
    fn, tech_costs, cost_config, elec_config, combine_hydro_ps=True
):

    n = pypsa.Network(fn)

    n.loads["carrier"] = n.loads.bus.map(n.buses.carrier) + " load"
    n.stores["carrier"] = n.stores.bus.map(n.buses.carrier)

    n.links["carrier"] = (
        n.links.bus0.map(n.buses.carrier) + "-" + n.links.bus1.map(n.buses.carrier)
    )
    n.lines["carrier"] = "AC line"
    n.transformers["carrier"] = "AC transformer"

    n.lines["s_nom"] = n.lines["s_nom_min"]
    n.links["p_nom"] = n.links["p_nom_min"]

    if combine_hydro_ps:
        n.storage_units.loc[
            n.storage_units.carrier.isin({"PHS", "hydro"}), "carrier"
        ] = "hydro+PHS"

    # if the carrier was not set on the heat storage units
    # bus_carrier = n.storage_units.bus.map(n.buses.carrier)
    # n.storage_units.loc[bus_carrier == "heat","carrier"] = "water tanks"

    Nyears = n.snapshot_weightings.objective.sum() / 8760.0
    costs = load_costs(tech_costs, cost_config, elec_config, Nyears)
    update_transmission_costs(n, costs)

    return n
=======
#############################################
# plot Hydrogen infrastructure map
#############################################

# TODO function redundant with plot_h2_infra
# def plot_h2_infra(network):
#     n = network.copy()

#     # assign_location(n)

#     bus_size_factor = 1e5
#     linewidth_factor = 1e3
#     # MW below which not drawn
#     line_lower_threshold = 1e2
#     bus_color = "m"
#     link_color = "c"

#     n.links.loc[:, "p_nom_opt"] = n.links.loc[:, "p_nom_opt"]
#     # n.links.loc[n.links.carrier == "H2 Electrolysis"].p_nom_opt

#     # Drop non-electric buses so they don't clutter the plot
#     n.buses.drop(n.buses.index[n.buses.carrier != "AC"], inplace=True)

#     elec = n.links.index[n.links.carrier == "SMR"]

#     bus_sizes = (
#         n.links.loc[elec, "p_nom_opt"].groupby(n.links.loc[elec, "bus0"]).sum()
#         / bus_size_factor
#     )

#     # make a fake MultiIndex so that area is correct for legend
#     bus_sizes.index = pd.MultiIndex.from_product([bus_sizes.index, ["SMR"]])

#     # n.links.drop(n.links.index[n.links.carrier != "H2 pipeline"], inplace=True)

#     # link_widths = n.links.p_nom_opt / linewidth_factor
#     # link_widths[n.links.p_nom_opt < line_lower_threshold] = 0.0

#     # n.links.bus0 = n.links.bus0.str.replace(" H2", "")
#     # n.links.bus1 = n.links.bus1.str.replace(" H2", "")

#     # print(link_widths.sort_values())

#     # print(n.links[["bus0", "bus1"]])

#     fig, ax = plt.subplots(subplot_kw={"projection": ccrs.PlateCarree()})

#     fig.set_size_inches(10.5, 9)
#     bus_sizes.index = bus_sizes.index.set_levels(
#         bus_sizes.index.levels[0].str.replace(" gas", ""), level=0
#     )
#     n.plot(
#         bus_sizes=bus_sizes,
#         bus_colors={"SMR": "darkolivegreen"},
#         # link_colors=link_color,
#         # link_widths=link_widths,
#         branch_components=["Link"],
#         color_geomap={"ocean": "lightblue", "land": "oldlace"},
#         ax=ax,
#         boundaries=(-20, 0, 25, 40),
#     )

#     handles = make_legend_circles_for(
#         [5000, 1000], scale=bus_size_factor, facecolor="darkolivegreen"
#     )
#     labels = ["{} GW".format(s) for s in (5, 1)]
#     l2 = ax.legend(
#         handles,
#         labels,
#         loc="upper left",
#         bbox_to_anchor=(0.01, 1.01),
#         labelspacing=0.8,
#         framealpha=1.0,
#         title="SMR capacity",
#         handler_map=make_handler_map_to_scale_circles_as_in(ax),
#     )
#     ax.add_artist(l2)

#     handles = []
#     labels = []

#     for s in (5, 1):
#         handles.append(
#             plt.Line2D([0], [0], color=link_color, linewidth=s * 1e3 / linewidth_factor)
#         )
#         labels.append("{} GW".format(s))
#     l1_1 = ax.legend(
#         handles,
#         labels,
#         loc="upper left",
#         bbox_to_anchor=(0.32, 1.01),
#         framealpha=1,
#         labelspacing=0.8,
#         handletextpad=1.5,
#         title="H2 pipeline capacity",
#     )
#     ax.add_artist(l1_1)

#     # fig.savefig(snakemake.output.hydrogen, bbox_inches='tight', transparent=True,
#     fig.savefig(
#         snakemake.output.map.replace("-costs-all", "-h2_network"), bbox_inches="tight"
#     )


def plot_h2_infra(network):
    n = network.copy()

    # assign_location(n)

    bus_size_factor = 1e5
    linewidth_factor = 4e2
    # MW below which not drawn
    line_lower_threshold = 1e2
    bus_color = "m"
    link_color = "c"

    n.links.loc[:, "p_nom_opt"] = n.links.loc[:, "p_nom_opt"]
    # n.links.loc[n.links.carrier == "H2 Electrolysis"].p_nom_opt

    # Drop non-electric buses so they don't clutter the plot
    n.buses.drop(n.buses.index[n.buses.carrier != "AC"], inplace=True)

    elec = n.links.index[n.links.carrier == "H2 Electrolysis"]

    bus_sizes = (
        n.links.loc[elec, "p_nom_opt"].groupby(n.links.loc[elec, "bus0"]).sum()
        / bus_size_factor
    )

    # make a fake MultiIndex so that area is correct for legend
    bus_sizes.index = pd.MultiIndex.from_product([bus_sizes.index, ["electrolysis"]])

    n.links.drop(n.links.index[n.links.carrier != "H2 pipeline"], inplace=True)

    link_widths = n.links.p_nom_opt / linewidth_factor
    link_widths[n.links.p_nom_opt < line_lower_threshold] = 0.0

    n.links.bus0 = n.links.bus0.str.replace(" H2", "")
    n.links.bus1 = n.links.bus1.str.replace(" H2", "")

    print(link_widths.sort_values())

    print(n.links[["bus0", "bus1"]])

    fig, ax = plt.subplots(subplot_kw={"projection": ccrs.PlateCarree()})

    fig.set_size_inches(10.5, 9)

    n.plot(
        bus_sizes=bus_sizes,
        bus_colors={"electrolysis": bus_color},
        link_colors=link_color,
        link_widths=link_widths,
        branch_components=["Link"],
        color_geomap={"ocean": "lightblue", "land": "oldlace"},
        ax=ax,
        # boundaries=(-20, 0, 25, 40),
    )

    handles = make_legend_circles_for(
        [5000, 1000], scale=bus_size_factor, facecolor=bus_color
    )
    labels = ["{} GW".format(s) for s in (5, 1)]
    l2 = ax.legend(
        handles,
        labels,
        loc="upper left",
        bbox_to_anchor=(0.01, 1.01),
        labelspacing=0.8,
        framealpha=1.0,
        title="Electrolyzer capacity",
        handler_map=make_handler_map_to_scale_circles_as_in(ax),
    )
    ax.add_artist(l2)

    handles = []
    labels = []

    for s in (5, 1):
        handles.append(
            plt.Line2D([0], [0], color=link_color, linewidth=s * 1e3 / linewidth_factor)
        )
        labels.append("{} GW".format(s))
    l1_1 = ax.legend(
        handles,
        labels,
        loc="upper left",
        bbox_to_anchor=(0.32, 1.01),
        framealpha=1,
        labelspacing=0.8,
        handletextpad=1.5,
        title="H2 pipeline capacity",
    )
    ax.add_artist(l1_1)

    # fig.savefig(snakemake.output.hydrogen, bbox_inches='tight', transparent=True,
    fig.savefig(
        snakemake.output.map.replace("-costs-all", "-h2_network"), bbox_inches="tight"
    )


def plot_smr(network):
    n = network.copy()

    # assign_location(n)

    bus_size_factor = 1e5
    linewidth_factor = 1e3
    # MW below which not drawn
    line_lower_threshold = 1e2
    bus_color = "m"
    link_color = "c"

    n.links.loc[:, "p_nom_opt"] = n.links.loc[:, "p_nom_opt"]
    # n.links.loc[n.links.carrier == "H2 Electrolysis"].p_nom_opt

    # Drop non-electric buses so they don't clutter the plot
    n.buses.drop(n.buses.index[n.buses.carrier != "AC"], inplace=True)

    elec = n.links.index[n.links.carrier == "SMR"]

    bus_sizes = (
        n.links.loc[elec, "p_nom_opt"].groupby(n.links.loc[elec, "bus0"]).sum()
        / bus_size_factor
    )

    # make a fake MultiIndex so that area is correct for legend
    bus_sizes.index = pd.MultiIndex.from_product([bus_sizes.index, ["SMR"]])

    # n.links.drop(n.links.index[n.links.carrier != "H2 pipeline"], inplace=True)

    # link_widths = n.links.p_nom_opt / linewidth_factor
    # link_widths[n.links.p_nom_opt < line_lower_threshold] = 0.0

    # n.links.bus0 = n.links.bus0.str.replace(" H2", "")
    # n.links.bus1 = n.links.bus1.str.replace(" H2", "")

    # print(link_widths.sort_values())

    # print(n.links[["bus0", "bus1"]])

    fig, ax = plt.subplots(subplot_kw={"projection": ccrs.PlateCarree()})

    fig.set_size_inches(10.5, 9)
    bus_sizes.index = bus_sizes.index.set_levels(
        bus_sizes.index.levels[0].str.replace(" gas", ""), level=0
    )
    n.plot(
        bus_sizes=bus_sizes,
        bus_colors={"SMR": "darkolivegreen"},
        # link_colors=link_color,
        # link_widths=link_widths,
        branch_components=["Link"],
        color_geomap={"ocean": "lightblue", "land": "oldlace"},
        ax=ax,
        # boundaries=(-20, 0, 25, 40),
    )

    handles = make_legend_circles_for(
        [5000, 1000], scale=bus_size_factor, facecolor="darkolivegreen"
    )
    labels = ["{} GW".format(s) for s in (5, 1)]
    l2 = ax.legend(
        handles,
        labels,
        loc="upper left",
        bbox_to_anchor=(0.01, 1.01),
        labelspacing=0.8,
        framealpha=1.0,
        title="SMR capacity",
        handler_map=make_handler_map_to_scale_circles_as_in(ax),
    )
    ax.add_artist(l2)

    handles = []
    labels = []

    for s in (5, 1):
        handles.append(
            plt.Line2D([0], [0], color=link_color, linewidth=s * 1e3 / linewidth_factor)
        )
        labels.append("{} GW".format(s))
    l1_1 = ax.legend(
        handles,
        labels,
        loc="upper left",
        bbox_to_anchor=(0.32, 1.01),
        framealpha=1,
        labelspacing=0.8,
        handletextpad=1.5,
        title="H2 pipeline capacity",
    )
    ax.add_artist(l1_1)

    # fig.savefig(snakemake.output.hydrogen, bbox_inches='tight', transparent=True,
    fig.savefig(snakemake.output.map.replace("-costs-all", "-SMR"), bbox_inches="tight")


def plot_transmission_topology(network):
    n = network.copy()
    bus_size_factor = 1e5  # Def 1e5
    linewidth_factor = 2e4  # Def 1e4
    line_lower_threshold = 1e2  # MW below which not drawn. Def 1e3

    DC_lines = n.links[n.links.carrier == "DC"]

    n.links = n.links[n.links.carrier == "H2 pipeline"]
    n.links.bus0 = n.links.bus0.str.replace(" H2", "")
    n.links.bus1 = n.links.bus1.str.replace(" H2", "")

    n.lines = pd.concat([n.lines, DC_lines[["bus0", "bus1"]]])

    n.madd("Line", names=DC_lines.index, bus0=DC_lines.bus0, bus1=DC_lines.bus1)

    fig = plt.figure()
    fig.set_size_inches(10.5, 9)

    n.plot(
        branch_components=["Link", "Line"],
        # boundaries=(-20, 0, 25, 40),
        color_geomap={"ocean": "lightblue", "land": "oldlace"},
        line_colors="darkblue",
        link_colors="turquoise",
        link_widths=5,
        bus_sizes=0.03,
        bus_colors="red",
        line_widths=1,
    )

    # Legend
    Elec_Circle = plt.Line2D(
        [0],
        [0],
        marker="o",
        color="darkblue",
        label="Clustered node",
        markerfacecolor="red",
        markersize=10,
    )
    elec_Line = plt.Line2D(
        [0],
        [0],
        marker="_",
        color="darkblue",
        label="Existing Power Lines",
        markerfacecolor="w",
        markersize=16,
        lw=4,
    )

    H2_Line = plt.Line2D(
        [0],
        [0],
        marker="_",
        color="turquoise",
        label="Allowed H2 Pipeline Routes",
        markerfacecolor="w",
        markersize=16,
        lw=4,
    )

    plt.legend(handles=[Elec_Circle, elec_Line, H2_Line], loc="upper left")

    fig.savefig(
        snakemake.output.map.replace("-costs-all", "-full_topology"),
        bbox_inches="tight",
    )


preferred_order = pd.Index(
    [
        "transmission lines",
        "hydroelectricity",
        "hydro reservoir",
        "run of river",
        "pumped hydro storage",
        "solid biomass",
        "biogas",
        "onshore wind",
        "offshore wind",
        "offshore wind (AC)",
        "offshore wind (DC)",
        "solar PV",
        "solar thermal",
        "solar",
        "building retrofitting",
        "ground heat pump",
        "air heat pump",
        "heat pump",
        "resistive heater",
        "power-to-heat",
        "gas-to-power/heat",
        "CHP",
        "OCGT",
        "gas boiler",
        "gas",
        "natural gas",
        "helmeth",
        "methanation",
        "hydrogen storage",
        "power-to-gas",
        "power-to-liquid",
        "battery storage",
        "hot water storage",
        "CO2 sequestration",
    ]
)


def rename_techs(label):
    prefix_to_remove = [
        "residential ",
        "services ",
        "urban ",
        "rural ",
        "central ",
        "decentral ",
    ]

    rename_if_contains = [
        "CHP",
        "gas boiler",
        "biogas",
        "solar thermal",
        "air heat pump",
        "ground heat pump",
        "resistive heater",
        "Fischer-Tropsch",
    ]

    rename_if_contains_dict = {
        "water tanks": "hot water storage",
        "retrofitting": "building retrofitting",
        "H2": "hydrogen storage",
        "battery": "battery storage",
        "CCS": "CCS",
    }

    rename = {
        "solar": "solar PV",
        "Sabatier": "methanation",
        "offwind": "offshore wind",
        "offwind-ac": "offshore wind (AC)",
        "offwind-dc": "offshore wind (DC)",
        "onwind": "onshore wind",
        "ror": "hydroelectricity",
        "hydro": "hydroelectricity",
        "PHS": "hydroelectricity",
        "co2 Store": "DAC",
        "co2 stored": "CO2 sequestration",
        "AC": "transmission lines",
        "DC": "transmission lines",
        "B2B": "transmission lines",
    }

    for ptr in prefix_to_remove:
        if label[: len(ptr)] == ptr:
            label = label[len(ptr) :]

    for rif in rename_if_contains:
        if rif in label:
            label = rif

    for old, new in rename_if_contains_dict.items():
        if old in label:
            label = new

    for old, new in rename.items():
        if old == label:
            label = new
    return label


def rename_techs_tyndp(tech):
    tech = rename_techs(tech)
    if "heat pump" in tech or "resistive heater" in tech:
        return "power-to-heat"
    elif tech in ["methanation", "hydrogen storage", "helmeth"]:
        return "power-to-gas"
    elif tech in ["OCGT", "CHP", "gas boiler"]:
        return "gas-to-power/heat"
    elif "solar" in tech:
        return "solar"
    elif tech == "Fischer-Tropsch":
        return "power-to-liquid"
    elif "offshore wind" in tech:
        return "offshore wind"
    else:
        return tech


def plot_sector_map(
    network,
    components=[
        "links",
        "generators",
        "stores",
    ],  # "storage_units"], #TODO uncomment after adding storage units
    bus_size_factor=2e10,
    transmission=False,
    geometry=True,
):
    n = network.copy()
    assign_location(n)
    # Drop non-electric buses so they don't clutter the plot
    n.buses.drop(n.buses.index[n.buses.carrier != "AC"], inplace=True)

    costs = pd.DataFrame(index=n.buses.index)

    for comp in components:
        df_c = getattr(n, comp)
        df_c["nice_group"] = df_c.carrier.map(rename_techs_tyndp)

        attr = "e_nom_opt" if comp == "stores" else "p_nom_opt"

        costs_c = (
            (df_c.capital_cost * df_c[attr])
            .groupby([df_c.location, df_c.nice_group])
            .sum()
            .unstack()
            .fillna(0.0)
        )
        costs = pd.concat([costs, costs_c], axis=1)

        print(comp, costs)
    costs = costs.groupby(costs.columns, axis=1).sum()

    costs.drop(list(costs.columns[(costs == 0.0).all()]), axis=1, inplace=True)

    new_columns = preferred_order.intersection(costs.columns).append(
        costs.columns.difference(preferred_order)
    )
    costs = costs[new_columns]

    for item in new_columns:
        if item not in tech_colors:
            print("Warning!", item, "not in config/plotting/tech_colors")

    costs = costs.stack()  # .sort_index()

    n.links.drop(
        n.links.index[(n.links.carrier != "DC") & (n.links.carrier != "B2B")],
        inplace=True,
    )

    # drop non-bus
    to_drop = costs.index.levels[0].symmetric_difference(n.buses.index)
    if len(to_drop) != 0:
        print("dropping non-buses", list(to_drop))
        costs.drop(to_drop, level=0, inplace=True, axis=0)

    # make sure they are removed from index
    costs.index = pd.MultiIndex.from_tuples(costs.index.values)

    # PDF has minimum width, so set these to zero
    line_lower_threshold = 500.0
    line_upper_threshold = 1e4
    linewidth_factor = 2e3
    ac_color = "gray"
    dc_color = "m"

    # if snakemake.wildcards["lv"] == "1.0":         #TODO when we add wildcard lv
    # should be zero
    line_widths = n.lines.s_nom_opt - n.lines.s_nom
    link_widths = n.links.p_nom_opt - n.links.p_nom
    title = "Technologies"

    if transmission:
        line_widths = n.lines.s_nom_opt
        link_widths = n.links.p_nom_opt
        linewidth_factor = 2e3
        line_lower_threshold = 0.0
        title = "Technologies"
    else:
        line_widths = n.lines.s_nom_opt - n.lines.s_nom_min
        line_widths = (
            n.lines.s_nom_opt - n.lines.s_nom_opt
        )  # TODO when we add wildcard lv
        link_widths = n.links.p_nom_opt - n.links.p_nom_min
        title = "Transmission reinforcement"

        if transmission:
            line_widths = n.lines.s_nom_opt
            link_widths = n.links.p_nom_opt
            title = "Total transmission"

    line_widths.loc[line_widths < line_lower_threshold] = 0.0
    link_widths.loc[link_widths < line_lower_threshold] = 0.0

    line_widths.loc[line_widths > line_upper_threshold] = line_upper_threshold
    link_widths.loc[link_widths > line_upper_threshold] = line_upper_threshold

    fig, ax = plt.subplots(subplot_kw={"projection": ccrs.PlateCarree()})
    fig.set_size_inches(10.5, 9)

    n.plot(
        bus_sizes=costs / bus_size_factor,
        bus_colors=tech_colors,
        line_colors=ac_color,
        link_colors=dc_color,
        line_widths=line_widths / linewidth_factor,
        link_widths=link_widths / linewidth_factor,
        ax=ax,
        # boundaries=(-20, 0, 25, 40),
        geomap="10m",
        color_geomap={"ocean": "lightblue", "land": "oldlace"},
    )

    handles = make_legend_circles_for(
        [5e9, 1e9], scale=bus_size_factor, facecolor="gray"
    )
    labels = ["{} b€/a".format(s) for s in (5, 1)]
    l2 = ax.legend(
        handles,
        labels,
        loc="upper left",
        bbox_to_anchor=(0.33, 1.005),
        labelspacing=1.0,
        framealpha=1.0,
        title="System cost",
        fontsize=12,
        handler_map=make_handler_map_to_scale_circles_as_in(ax),
    )
    ax.add_artist(l2)

    handles = []
    labels = []

    for s in list(plot_labeles.keys()):
        handles.append(plt.Line2D([0], [0], color=tech_colors[s], linewidth=5))
        labels.append("{}".format(s))

    l1_1 = ax.legend(
        handles,
        labels,
        loc="upper left",
        bbox_to_anchor=(0.001, 1.002),
        framealpha=1,
        labelspacing=0.4,
        handletextpad=1.5,
        fontsize=10,
    )

    ax.add_artist(l1_1)

    # import matplotlib.patches as mpatches
    # red_patch = mpatches.Patch(color='red', label='The red data')
    # plt.legend(handles=[red_patch])

    fig.savefig(snakemake.output.map, transparent=True, bbox_inches="tight")
    fig.savefig(
        snakemake.output.map.replace("pdf", "png"),
        transparent=True,
        bbox_inches="tight",
    )
    # fig.savefig('plot_map.pdf', transparent=True,
    #         bbox_inches="tight")#, dpi=300)


plot_labeles = {
    "onshore wind": "b",
    "offshore wind": "c",
    "hydroelectricity": "",
    "solar": "y",
    "power-to-gas": "#FF1493",
    "gas-to-power/heat": "orange",
    "power-to-heat": "",
    "power-to-liquid": "",
    "DAC": "",
    "electricity distribution grid": "",
}


nice_names = {
    "OCGT": "Gas",
    "OCGT marginal": "Gas (marginal)",
    "offwind": "offshore wind",
    "onwind": "onshore wind",
    "battery": "Battery storage",
    "lines": "Transmission lines",
    "AC line": "AC lines",
    "AC-AC": "DC lines",
    "ror": "Run of river",
}

nice_names_n = {
    "offwind": "offshore\nwind",
    "onwind": "onshore\nwind",
    "OCGT": "Gas",
    "H2": "Hydrogen\nstorage",
    "OCGT marginal": "Gas (marginal)",
    "lines": "transmission\nlines",
    "ror": "run of river",
}
>>>>>>> a8987468


if __name__ == "__main__":
    if "snakemake" not in globals():
<<<<<<< HEAD
        change_to_script_dir(__file__)
=======
        import os

        from _helpers import mock_snakemake

>>>>>>> a8987468
        snakemake = mock_snakemake(
            "plot_network",
            network="elec",
            simpl="",
            clusters="100",
            ll="copt",
            opts="Co2L-3H",
            attr="p_nom",
            ext="pdf",
        )

    configure_logging(snakemake)

    if snakemake.rule == "plot_network":

        # load africa shape to identify borders of the image
        africa_shape = gpd.read_file(snakemake.input.africa_shape)["geometry"].iloc[0]

        set_plot_style()

        opts = snakemake.params.plotting
        map_figsize = opts["map"]["figsize"]
        map_boundaries = opts["map"]["boundaries"]

        if len(map_boundaries) != 4:
            map_boundaries = africa_shape.boundary.bounds

        n = load_network_for_plots(
            snakemake.input.network,
            snakemake.input.tech_costs,
            snakemake.params.costs,
            snakemake.params.electricity,
        )

        scenario_opts = snakemake.wildcards.opts.split("-")

        fig, ax = plt.subplots(
            figsize=map_figsize, subplot_kw={"projection": ccrs.PlateCarree()}
        )
        plot_map(n, ax, snakemake.wildcards.attr, opts)

        fig.savefig(snakemake.output.only_map, dpi=150, bbox_inches="tight")

        ax1 = fig.add_axes([-0.115, 0.625, 0.2, 0.2])
        plot_total_energy_pie(n, ax1)

        ax2 = fig.add_axes([-0.075, 0.1, 0.1, 0.45])
        plot_total_cost_bar(n, ax2)

        ll = snakemake.wildcards.ll
        ll_type = ll[0]
        ll_factor = ll[1:]
        lbl = dict(c="line cost", v="line volume")[ll_type]
        amnt = (
            "{ll} x today's".format(ll=ll_factor) if ll_factor != "opt" else "optimal"
        )
        fig.suptitle(
            "Expansion to {amount} {label} at {clusters} clusters".format(
                amount=amnt, label=lbl, clusters=snakemake.wildcards.clusters
            )
        )

        fig.savefig(snakemake.output.ext, transparent=True, bbox_inches="tight")

    if snakemake.rule == "plot_sector_network":

        n = pypsa.Network(snakemake.input.network)

        tech_colors = snakemake.config["plotting"]["tech_colors"]
        plot_sector_map(n, transmission=False)
        plot_transmission_topology(n)
        if snakemake.config["sector"]["SMR"]:
            plot_smr(n)
        plot_h2_infra(n)<|MERGE_RESOLUTION|>--- conflicted
+++ resolved
@@ -27,12 +27,11 @@
 from _helpers import (
     aggregate_costs,
     aggregate_p,
-    change_to_script_dir,
     configure_logging,
     create_logger,
+    load_network_for_plots,
     mock_snakemake,
 )
-from add_electricity import load_costs, update_transmission_costs
 from matplotlib.legend_handler import HandlerPatch
 from matplotlib.patches import Circle, Ellipse
 
@@ -43,14 +42,14 @@
 
 def assign_location(n):
     for c in n.iterate_components(n.one_port_components | n.branch_components):
-        ifind = pd.Series(c.df.index.str.find(" ", start=4), c.df.index)
-
-        for i in ifind.value_counts().index:
+        i_find = pd.Series(c.df.index.str.find(" ", start=4), c.df.index)
+
+        for i in i_find.value_counts().index:
             # these have already been assigned defaults
             if i == -1:
                 continue
 
-            names = ifind.index[ifind == i]
+            names = i_find.index[i_find == i]
 
             c.df.loc[names, "location"] = names.str[:i]
 
@@ -371,40 +370,6 @@
     ax.grid(True, axis="y", color="k", linestyle="dotted")
 
 
-<<<<<<< HEAD
-def load_network_for_plots(
-    fn, tech_costs, cost_config, elec_config, combine_hydro_ps=True
-):
-
-    n = pypsa.Network(fn)
-
-    n.loads["carrier"] = n.loads.bus.map(n.buses.carrier) + " load"
-    n.stores["carrier"] = n.stores.bus.map(n.buses.carrier)
-
-    n.links["carrier"] = (
-        n.links.bus0.map(n.buses.carrier) + "-" + n.links.bus1.map(n.buses.carrier)
-    )
-    n.lines["carrier"] = "AC line"
-    n.transformers["carrier"] = "AC transformer"
-
-    n.lines["s_nom"] = n.lines["s_nom_min"]
-    n.links["p_nom"] = n.links["p_nom_min"]
-
-    if combine_hydro_ps:
-        n.storage_units.loc[
-            n.storage_units.carrier.isin({"PHS", "hydro"}), "carrier"
-        ] = "hydro+PHS"
-
-    # if the carrier was not set on the heat storage units
-    # bus_carrier = n.storage_units.bus.map(n.buses.carrier)
-    # n.storage_units.loc[bus_carrier == "heat","carrier"] = "water tanks"
-
-    Nyears = n.snapshot_weightings.objective.sum() / 8760.0
-    costs = load_costs(tech_costs, cost_config, elec_config, Nyears)
-    update_transmission_costs(n, costs)
-
-    return n
-=======
 #############################################
 # plot Hydrogen infrastructure map
 #############################################
@@ -1099,19 +1064,10 @@
     "lines": "transmission\nlines",
     "ror": "run of river",
 }
->>>>>>> a8987468
 
 
 if __name__ == "__main__":
     if "snakemake" not in globals():
-<<<<<<< HEAD
-        change_to_script_dir(__file__)
-=======
-        import os
-
-        from _helpers import mock_snakemake
-
->>>>>>> a8987468
         snakemake = mock_snakemake(
             "plot_network",
             network="elec",
