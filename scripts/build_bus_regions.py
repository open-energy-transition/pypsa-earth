# -*- coding: utf-8 -*-
# SPDX-FileCopyrightText:  PyPSA-Earth and PyPSA-Eur Authors
#
# SPDX-License-Identifier: AGPL-3.0-or-later

# -*- coding: utf-8 -*-
"""
Creates Voronoi shapes for each bus representing both onshore and offshore
regions.

Relevant Settings
-----------------

.. code:: yaml

    countries:

.. seealso::
    Documentation of the configuration file ``config.yaml`` at
    :ref:`toplevel_cf`

Inputs
------

- ``resources/country_shapes.geojson``: confer :ref:`shapes`
- ``resources/offshore_shapes.geojson``: confer :ref:`shapes`
- ``networks/base.nc``: confer :ref:`base`

Outputs
-------

- ``resources/regions_onshore.geojson``:

    .. image:: /img/regions_onshore.png
        :width: 33 %

- ``resources/regions_offshore.geojson``:

    .. image:: /img/regions_offshore.png
        :width: 33 %

Description
-----------
"""

import geopandas as gpd
import numpy as np
import pandas as pd
import pypsa
from _helpers import (
    REGION_COLS,
    change_to_script_dir,
    configure_logging,
    create_logger,
    mock_snakemake,
)
from scipy.spatial import Voronoi
from shapely.geometry import Polygon

logger = create_logger(__name__)


def custom_voronoi_partition_pts(points, outline, add_bounds_shape=True, multiplier=5):
    """
    Compute the polygons of a voronoi partition of `points` within the polygon
    `outline`

    Attributes
    ----------
    points : Nx2 - ndarray[dtype=float]
    outline : Polygon

    Returns
    -------
    polygons : N - ndarray[dtype=Polygon|MultiPolygon]
    """

    points = np.asarray(points)

    if len(points) == 1:
        polygons_arr = [outline]
    else:
        xmin, ymin = np.amin(points, axis=0)
        xmax, ymax = np.amax(points, axis=0)

        if add_bounds_shape:
            # check bounds of the shape
            minx_o, miny_o, maxx_o, maxy_o = outline.boundary.bounds
            xmin = min(xmin, minx_o)
            ymin = min(ymin, miny_o)
            xmax = min(xmax, maxx_o)
            ymax = min(ymax, maxy_o)

        xspan = xmax - xmin
        yspan = ymax - ymin

        # to avoid any network positions outside all Voronoi cells, append
        # the corners of a rectangle framing these points
        vcells = Voronoi(
            np.vstack(
                (
                    points,
                    [
                        [xmin - multiplier * xspan, ymin - multiplier * yspan],
                        [xmin - multiplier * xspan, ymax + multiplier * yspan],
                        [xmax + multiplier * xspan, ymin - multiplier * yspan],
                        [xmax + multiplier * xspan, ymax + multiplier * yspan],
                    ],
                )
            )
        )

        polygons_arr = np.empty((len(points),), "object")
        for i in range(len(points)):
            poly = Polygon(vcells.vertices[vcells.regions[vcells.point_region[i]]])

            if not poly.is_valid:
                poly = poly.buffer(0)

            if not outline.is_valid:
                outline = outline.buffer(0)

            poly = poly.intersection(outline)

            polygons_arr[i] = poly

    return polygons_arr


def get_gadm_shape(
    onshore_buses, gadm_shapes, geo_crs="EPSG:4326", metric_crs="EPSG:3857"
):
    geo_regions = gpd.GeoDataFrame(
        onshore_buses[["x", "y"]],
        geometry=gpd.points_from_xy(onshore_buses["x"], onshore_buses["y"]),
        crs=geo_crs,
    ).to_crs(metric_crs)

    join_geos = gpd.sjoin_nearest(
        geo_regions, gadm_shapes.to_crs(metric_crs), how="left"
    )

    # when duplicates, keep only the first entry
    join_geos = join_geos[~join_geos.index.duplicated()]

    gadm_sel = gadm_shapes.loc[join_geos["index_right"].values]

    return gadm_sel.geometry.values, gadm_sel.index.values


if __name__ == "__main__":
    if "snakemake" not in globals():
<<<<<<< HEAD
        change_to_script_dir(__file__)
=======
        from _helpers import mock_snakemake

>>>>>>> a8987468
        snakemake = mock_snakemake("build_bus_regions")

    configure_logging(snakemake)

    countries = snakemake.params.countries
    geo_crs = snakemake.params.crs["geo_crs"]
    area_crs = snakemake.params.crs["area_crs"]
    metric_crs = snakemake.params.crs["distance_crs"]

    n = pypsa.Network(snakemake.input.base_network)

    country_shapes = gpd.read_file(snakemake.input.country_shapes).set_index("name")[
        "geometry"
    ]

    offshore_shapes = gpd.read_file(snakemake.input.offshore_shapes)

    offshore_shapes = offshore_shapes.reindex(columns=REGION_COLS).set_index("name")[
        "geometry"
    ]

    gadm_shapes = gpd.read_file(snakemake.input.gadm_shapes).set_index("GADM_ID")

    onshore_regions = []
    offshore_regions = []

    for country in countries:
        c_b = n.buses.country == country
        if n.buses.loc[c_b & n.buses.substation_lv, ["x", "y"]].empty:
            logger.warning(f"No low voltage buses found for {country}!")
            continue

        onshore_shape = country_shapes[country]
        onshore_locs = n.buses.loc[c_b & n.buses.substation_lv, ["x", "y"]]
        gadm_country = gadm_shapes[gadm_shapes.country == country]
        if snakemake.params.alternative_clustering:
            onshore_geometry, shape_id = get_gadm_shape(
                onshore_locs,
                gadm_country,
                geo_crs,
                metric_crs,
            )
        else:
            onshore_geometry = custom_voronoi_partition_pts(
                onshore_locs.values, onshore_shape
            )
            shape_id = 0  # Not used

        temp_region = gpd.GeoDataFrame(
            {
                "name": onshore_locs.index,
                "x": onshore_locs["x"],
                "y": onshore_locs["y"],
                "geometry": onshore_geometry,
                "country": country,
                "shape_id": shape_id,
            },
            crs=geo_crs,
        )
        temp_region = temp_region[
            temp_region.geometry.is_valid & ~temp_region.geometry.is_empty
        ]
        onshore_regions.append(temp_region)

        # These two logging could be commented out
        if country not in offshore_shapes.index:
            logger.warning(f"No off-shore shapes for {country}")
            continue

        offshore_shape = offshore_shapes[country]

        if n.buses.loc[c_b & n.buses.substation_off, ["x", "y"]].empty:
            logger.warning(f"No off-shore substations found for {country}")
            continue
        else:
            offshore_locs = n.buses.loc[c_b & n.buses.substation_off, ["x", "y"]]
            shape_id = 0  # Not used
            offshore_geometry = custom_voronoi_partition_pts(
                offshore_locs.values, offshore_shape
            )
            offshore_regions_c = gpd.GeoDataFrame(
                {
                    "name": offshore_locs.index,
                    "x": offshore_locs["x"],
                    "y": offshore_locs["y"],
                    "geometry": offshore_geometry,
                    "country": country,
                    "shape_id": shape_id,
                },
                crs=country_shapes.crs,
            )
            offshore_regions_c = offshore_regions_c.loc[
                offshore_regions_c.to_crs(area_crs).area > 1e-2
            ]
            offshore_regions_c = offshore_regions_c[
                offshore_regions_c.geometry.is_valid
                & ~offshore_regions_c.geometry.is_empty
            ]
            offshore_regions.append(offshore_regions_c)

    # create geodataframe and remove nan shapes
    onshore_regions = gpd.GeoDataFrame(
        pd.concat(onshore_regions, ignore_index=True),
        crs=country_shapes.crs,
    ).dropna(axis="index", subset=["geometry"])

    onshore_regions = pd.concat([onshore_regions], ignore_index=True).to_file(
        snakemake.output.regions_onshore
    )

    if offshore_regions:
        # if a offshore_regions exists execute below
        pd.concat(offshore_regions, ignore_index=True).to_file(
            snakemake.output.regions_offshore
        )
    else:
        # if no offshore_regions exist save an empty offshore_shape
        offshore_shapes.to_frame().to_file(snakemake.output.regions_offshore)<|MERGE_RESOLUTION|>--- conflicted
+++ resolved
@@ -47,13 +47,7 @@
 import numpy as np
 import pandas as pd
 import pypsa
-from _helpers import (
-    REGION_COLS,
-    change_to_script_dir,
-    configure_logging,
-    create_logger,
-    mock_snakemake,
-)
+from _helpers import REGION_COLS, configure_logging, create_logger, mock_snakemake
 from scipy.spatial import Voronoi
 from shapely.geometry import Polygon
 
@@ -150,12 +144,6 @@
 
 if __name__ == "__main__":
     if "snakemake" not in globals():
-<<<<<<< HEAD
-        change_to_script_dir(__file__)
-=======
-        from _helpers import mock_snakemake
-
->>>>>>> a8987468
         snakemake = mock_snakemake("build_bus_regions")
 
     configure_logging(snakemake)
