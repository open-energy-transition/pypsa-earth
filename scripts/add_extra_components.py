# -*- coding: utf-8 -*-
# SPDX-FileCopyrightText:  PyPSA-Earth and PyPSA-Eur Authors
#
# SPDX-License-Identifier: AGPL-3.0-or-later

# -*- coding: utf-8 -*-
"""
Adds extra extendable components to the clustered and simplified network.

Relevant Settings
-----------------

.. code:: yaml

    costs:
        year:
        version:
        rooftop_share:
        USD2013_to_EUR2013:
        dicountrate:
        emission_prices:

    electricity:
        max_hours:
        marginal_cost:
        capital_cost:
        extendable_carriers:
            StorageUnit:
            Store:

.. seealso::
    Documentation of the configuration file ``config.yaml`` at :ref:`costs_cf`,
    :ref:`electricity_cf`

Inputs
------

- ``resources/costs.csv``: The database of cost assumptions for all included technologies for specific years from various sources; e.g. discount rate, lifetime, investment (CAPEX), fixed operation and maintenance (FOM), variable operation and maintenance (VOM), fuel costs, efficiency, carbon-dioxide intensity.

Outputs
-------

- ``networks/elec_s{simpl}_{clusters}_ec.nc``:


Description
-----------

The rule :mod:`add_extra_components` attaches additional extendable components to the clustered and simplified network. These can be configured in the ``config.yaml`` at ``electricity: extendable_carriers:``. It processes ``networks/elec_s{simpl}_{clusters}.nc`` to build ``networks/elec_s{simpl}_{clusters}_ec.nc``, which in contrast to the former (depending on the configuration) contain with **zero** initial capacity

- ``StorageUnits`` of carrier 'H2' and/or 'battery'. If this option is chosen, every bus is given an extendable ``StorageUnit`` of the corresponding carrier. The energy and power capacities are linked through a parameter that specifies the energy capacity as maximum hours at full dispatch power and is configured in ``electricity: max_hours:``. This linkage leads to one investment variable per storage unit. The default ``max_hours`` lead to long-term hydrogen and short-term battery storage units.

- ``Stores`` of carrier 'H2' and/or 'battery' in combination with ``Links``. If this option is chosen, the script adds extra buses with corresponding carrier where energy ``Stores`` are attached and which are connected to the corresponding power buses via two links, one each for charging and discharging. This leads to three investment variables for the energy capacity, charging and discharging capacity of the storage unit.
"""


import numpy as np
import pandas as pd
import pypsa
from _helpers import (
    change_to_script_dir,
    configure_logging,
    create_logger,
    mock_snakemake,
)
from add_electricity import (
    _add_missing_carriers_from_costs,
    add_nice_carrier_names,
    load_costs,
)

idx = pd.IndexSlice

logger = create_logger(__name__)


def attach_storageunits(n, costs, config):
    elec_opts = config["electricity"]
    carriers = elec_opts["extendable_carriers"]["StorageUnit"]
    max_hours = elec_opts["max_hours"]

    _add_missing_carriers_from_costs(n, costs, carriers)

    buses_i = n.buses.index

    lookup_store = {"H2": "electrolysis", "battery": "battery inverter"}
    lookup_dispatch = {"H2": "fuel cell", "battery": "battery inverter"}

    for carrier in carriers:
        n.madd(
            "StorageUnit",
            buses_i,
            " " + carrier,
            bus=buses_i,
            carrier=carrier,
            p_nom_extendable=True,
            capital_cost=costs.at[carrier, "capital_cost"],
            marginal_cost=costs.at[carrier, "marginal_cost"],
            efficiency_store=costs.at[lookup_store[carrier], "efficiency"],
            efficiency_dispatch=costs.at[lookup_dispatch[carrier], "efficiency"],
            max_hours=max_hours[carrier],
            cyclic_state_of_charge=True,
        )


def attach_stores(n, costs, config):
    elec_opts = config["electricity"]
    carriers = elec_opts["extendable_carriers"]["Store"]

    _add_missing_carriers_from_costs(n, costs, carriers)

    buses_i = n.buses.query("carrier == 'AC'").index
    bus_sub_dict = {k: n.buses[k].values for k in ["x", "y", "country"]}

    if "H2" in carriers:
        h2_buses_i = n.madd("Bus", buses_i + " H2", carrier="H2", **bus_sub_dict)

        n.madd(
            "Store",
            h2_buses_i,
            bus=h2_buses_i,
            carrier="H2",
            e_nom_extendable=True,
            e_cyclic=True,
            capital_cost=costs.at["hydrogen storage tank", "capital_cost"],
        )

        n.madd(
            "Link",
            h2_buses_i + " Electrolysis",
            bus0=buses_i,
            bus1=h2_buses_i,
            carrier="H2 electrolysis",
            p_nom_extendable=True,
            efficiency=costs.at["electrolysis", "efficiency"],
            capital_cost=costs.at["electrolysis", "capital_cost"],
            marginal_cost=costs.at["electrolysis", "marginal_cost"],
        )

        n.madd(
            "Link",
            h2_buses_i + " Fuel Cell",
            bus0=h2_buses_i,
            bus1=buses_i,
            carrier="H2 fuel cell",
            p_nom_extendable=True,
            efficiency=costs.at["fuel cell", "efficiency"],
            capital_cost=costs.at["fuel cell", "capital_cost"]
            * costs.at["fuel cell", "efficiency"],
            marginal_cost=costs.at["fuel cell", "marginal_cost"],
        )

    if "battery" in carriers:
        b_buses_i = n.madd(
            "Bus", buses_i + " battery", carrier="battery", **bus_sub_dict
        )

        n.madd(
            "Store",
            b_buses_i,
            bus=b_buses_i,
            carrier="battery",
            e_cyclic=True,
            e_nom_extendable=True,
            capital_cost=costs.at["battery storage", "capital_cost"],
            marginal_cost=costs.at["battery", "marginal_cost"],
        )

        n.madd(
            "Link",
            b_buses_i + " charger",
            bus0=buses_i,
            bus1=b_buses_i,
            carrier="battery charger",
            efficiency=costs.at["battery inverter", "efficiency"],
            capital_cost=costs.at["battery inverter", "capital_cost"],
            p_nom_extendable=True,
            marginal_cost=costs.at["battery inverter", "marginal_cost"],
        )

        n.madd(
            "Link",
            b_buses_i + " discharger",
            bus0=b_buses_i,
            bus1=buses_i,
            carrier="battery discharger",
            efficiency=costs.at["battery inverter", "efficiency"],
            p_nom_extendable=True,
            marginal_cost=costs.at["battery inverter", "marginal_cost"],
        )

    if ("csp" in elec_opts["renewable_carriers"]) and (
        config["renewable"]["csp"]["csp_model"] == "advanced"
    ):
        # add separate buses for csp
        main_buses = n.generators.query("carrier == 'csp'").bus
        csp_buses_i = n.madd(
            "Bus",
            main_buses + " csp",
            carrier="csp",
            x=n.buses.loc[main_buses, "x"].values,
            y=n.buses.loc[main_buses, "y"].values,
            country=n.buses.loc[main_buses, "country"].values,
        )
        n.generators.loc[main_buses.index, "bus"] = csp_buses_i

        # add stores for csp
        n.madd(
            "Store",
            csp_buses_i,
            bus=csp_buses_i,
            carrier="csp",
            e_cyclic=True,
            e_nom_extendable=True,
            capital_cost=costs.at["csp-tower TES", "capital_cost"],
            marginal_cost=costs.at["csp-tower TES", "marginal_cost"],
        )

        # add links for csp
        n.madd(
            "Link",
            csp_buses_i,
            bus0=csp_buses_i,
            bus1=main_buses,
            carrier="csp",
            efficiency=costs.at["csp-tower", "efficiency"],
            capital_cost=costs.at["csp-tower", "capital_cost"],
            p_nom_extendable=True,
            marginal_cost=costs.at["csp-tower", "marginal_cost"],
        )


def attach_hydrogen_pipelines(n, costs, config):
    elec_opts = config["electricity"]
    ext_carriers = elec_opts["extendable_carriers"]
    as_stores = ext_carriers.get("Store", [])

    if "H2 pipeline" not in ext_carriers.get("Link", []):
        return

    assert "H2" in as_stores, (
        "Attaching hydrogen pipelines requires hydrogen "
        "storage to be modelled as Store-Link-Bus combination. See "
        "`config.yaml` at `electricity: extendable_carriers: Store:`."
    )

    # determine bus pairs
    attrs = ["bus0", "bus1", "length"]
    candidates = pd.concat(
        [n.lines[attrs], n.links.query('carrier=="DC"')[attrs]]
    ).reset_index(drop=True)

    # remove bus pair duplicates regardless of order of bus0 and bus1
    h2_links = candidates[
        ~pd.DataFrame(np.sort(candidates[["bus0", "bus1"]])).duplicated()
    ]
    h2_links.index = h2_links.apply(lambda c: f"H2 pipeline {c.bus0}-{c.bus1}", axis=1)

    # add pipelines
    n.madd(
        "Link",
        h2_links.index,
        bus0=h2_links.bus0.values + " H2",
        bus1=h2_links.bus1.values + " H2",
        p_min_pu=-1,
        p_nom_extendable=True,
        length=h2_links.length.values,
        capital_cost=costs.at["H2 pipeline", "capital_cost"] * h2_links.length,
        efficiency=costs.at["H2 pipeline", "efficiency"],
        carrier="H2 pipeline",
    )


if __name__ == "__main__":
    if "snakemake" not in globals():
<<<<<<< HEAD
        change_to_script_dir(__file__)
        snakemake = mock_snakemake("add_extra_components", simpl="", clusters="20flex")
=======
        from _helpers import mock_snakemake

        snakemake = mock_snakemake("add_extra_components", simpl="", clusters=10)
>>>>>>> a8987468

    configure_logging(snakemake)

    n = pypsa.Network(snakemake.input.network)
    Nyears = n.snapshot_weightings.objective.sum() / 8760.0
    config = snakemake.config

    costs = load_costs(
        snakemake.input.tech_costs,
        config["costs"],
        config["electricity"],
        Nyears,
    )

    attach_storageunits(n, costs, config)
    attach_stores(n, costs, config)
    attach_hydrogen_pipelines(n, costs, config)

    add_nice_carrier_names(n, config=snakemake.config)

    n.meta = dict(snakemake.config, **dict(wildcards=dict(snakemake.wildcards)))
    n.export_to_netcdf(snakemake.output[0])<|MERGE_RESOLUTION|>--- conflicted
+++ resolved
@@ -57,12 +57,7 @@
 import numpy as np
 import pandas as pd
 import pypsa
-from _helpers import (
-    change_to_script_dir,
-    configure_logging,
-    create_logger,
-    mock_snakemake,
-)
+from _helpers import configure_logging, create_logger, mock_snakemake
 from add_electricity import (
     _add_missing_carriers_from_costs,
     add_nice_carrier_names,
@@ -273,14 +268,7 @@
 
 if __name__ == "__main__":
     if "snakemake" not in globals():
-<<<<<<< HEAD
-        change_to_script_dir(__file__)
-        snakemake = mock_snakemake("add_extra_components", simpl="", clusters="20flex")
-=======
-        from _helpers import mock_snakemake
-
         snakemake = mock_snakemake("add_extra_components", simpl="", clusters=10)
->>>>>>> a8987468
 
     configure_logging(snakemake)
 
