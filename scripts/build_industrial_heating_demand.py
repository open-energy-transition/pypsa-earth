--- conflicted
+++ resolved
@@ -1600,13 +1600,6 @@
         regional_supply = pd.concat(regional_supply).replace(np.nan, 0)
 
         regional_supply_shapes.loc[region] = len(regional_supply)
-<<<<<<< HEAD
-=======
-
-        os.makedirs("hold", exist_ok=True)
-
-        regional_supply.to_csv(f"hold/regional_supply_{region}.csv")
->>>>>>> c5f2f186
 
         regional_supply.loc[:, "region"] = region
         total_results.append(regional_supply)
