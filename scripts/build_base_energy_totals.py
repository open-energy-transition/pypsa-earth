# -*- coding: utf-8 -*-
# SPDX-FileCopyrightText:  PyPSA-Earth and PyPSA-Eur Authors
#
# SPDX-License-Identifier: AGPL-3.0-or-later

# -*- coding: utf-8 -*-
import glob
import logging
import pathlib
from io import BytesIO
from urllib.request import urlopen
from zipfile import ZipFile

import country_converter as coco
import numpy as np
import pandas as pd
<<<<<<< HEAD
from _helpers import aggregate_fuels, get_conv_factors, mock_snakemake, modify_commodity
=======
import py7zr
import requests
from _helpers import BASE_DIR, aggregate_fuels, get_conv_factors
>>>>>>> d9a364ce

_logger = logging.getLogger(__name__)

pd.options.mode.chained_assignment = None


def calc_sector(sector):
    for country in countries:
        # print(country, sector)
        df_co = df_yr[df_yr.country == country]

        if sector == "navigation":
            df_sector = df_co.loc[
                (df_co["Commodity - Transaction"].str.lower().str.contains(sector))
                | (
                    df_co["Commodity - Transaction"]
                    .str.lower()
                    .str.contains("marine bunkers")
                )
            ]

        elif sector == "non energy use":
            df_sector = df_co.loc[
                (df_co["Transaction"].str.lower().str.contains(sector))
                | (
                    df_co["Transaction"]
                    .str.replace("-", " ")
                    .str.replace("uses", "use")
                    .str.lower()
                    .str.contains(sector)
                )
            ]
        elif sector == "other energy":
            df_sector = df_co.loc[df_co["Transaction"].isin(other_energy)]
        else:
            df_sector = df_co.loc[
                df_co["Commodity - Transaction"].str.lower().str.contains(sector)
            ]
            # assert df_yr[df_yr["Commodity - Transaction"].str.contains(sector)]["Unit"].unique() == 'Metric tons,  thousand', "Not all quantities have the expected unit: {}".format(expected_unit)

        if df_sector.empty:
            if sector == "consumption by households":
                energy_totals_base.at[country, "electricity residential"] = np.NaN
                energy_totals_base.at[country, "residential oil"] = np.NaN
                energy_totals_base.at[country, "residential biomass"] = np.NaN
                energy_totals_base.at[country, "residential gas"] = np.NaN
                energy_totals_base.at[country, "total residential space"] = np.NaN
                energy_totals_base.at[country, "total residential water"] = np.NaN

            elif sector == "services":
                energy_totals_base.at[country, "services electricity"] = np.NaN
                energy_totals_base.at[country, "services oil"] = np.NaN
                energy_totals_base.at[country, "services biomass"] = np.NaN
                energy_totals_base.at[country, "services gas"] = np.NaN
                energy_totals_base.at[country, "total services space"] = np.NaN
                energy_totals_base.at[country, "total services water"] = np.NaN

            elif sector == "road":
                energy_totals_base.at[country, "total road"] = np.NaN

            elif sector == "agriculture":
                energy_totals_base.at[country, "agriculture electricity"] = np.NaN
                energy_totals_base.at[country, "agriculture oil"] = np.NaN
                energy_totals_base.at[country, "agriculture biomass"] = np.NaN
                # energy_totals_base.at[country, "electricity rail"] = np.NaN

            elif sector == "rail":
                energy_totals_base.at[country, "total rail"] = np.NaN
                energy_totals_base.at[country, "electricity rail"] = np.NaN

            elif sector == "aviation":
                energy_totals_base.at[country, "total international aviation"] = np.NaN
                energy_totals_base.at[country, "total domestic aviation"] = np.NaN

            elif sector == "navigation":
                energy_totals_base.at[country, "total international navigation"] = (
                    np.NaN
                )
                energy_totals_base.at[country, "total domestic navigation"] = np.NaN

            _logger.warning("No data for " + country + " in the sector " + sector + ".")

        else:
            index_mass = df_sector.loc[
                df_sector["Unit"] == "Metric tons,  thousand"
            ].index
            df_sector.loc[index_mass, "Quantity_TWh"] = df_sector.loc[index_mass].apply(
                lambda x: x["Quantity"] * fuels_conv_toTWh[x["Commodity"]], axis=1
            )

            index_energy = df_sector[
                df_sector["Unit"] == "Kilowatt-hours, million"
            ].index
            df_sector.loc[index_energy, "Quantity_TWh"] = df_sector.loc[
                index_energy
            ].apply(lambda x: x["Quantity"] / 1e3, axis=1)

            index_energy_TJ = df_sector[df_sector["Unit"] == "Terajoules"].index
            df_sector.loc[index_energy_TJ, "Quantity_TWh"] = df_sector.loc[
                index_energy_TJ
            ].apply(lambda x: x["Quantity"] / 3600, axis=1)

            index_volume = df_sector[
                df_sector["Unit"] == "Cubic metres, thousand"
            ].index
            df_sector.loc[index_volume, "Quantity_TWh"] = df_sector.loc[
                index_volume
            ].apply(lambda x: x["Quantity"] * fuels_conv_toTWh[x["Commodity"]], axis=1)

            sectors_dfs[sector] = df_sector.copy()

            if sector == "consumption by households":
                if snakemake.params.shift_coal_to_elec:
                    condition = (df_sector.Commodity == "Electricity") | (
                        df_sector.Commodity.isin(coal_fuels)
                    )
                else:
                    condition = df_sector.Commodity == "Electricity"

                energy_totals_base.at[country, "electricity residential"] = round(
                    df_sector[condition].Quantity_TWh.sum(), 4
                )
                energy_totals_base.at[country, "residential oil"] = round(
                    df_sector[df_sector.Commodity.isin(oil_fuels)].Quantity_TWh.sum(), 4
                )
                energy_totals_base.at[country, "residential biomass"] = round(
                    df_sector[
                        df_sector.Commodity.isin(biomass_fuels)
                    ].Quantity_TWh.sum(),
                    4,
                )
                energy_totals_base.at[country, "residential gas"] = round(
                    df_sector[df_sector.Commodity.isin(gas_fuels)].Quantity_TWh.sum(), 4
                )
                energy_totals_base.at[country, "total residential space"] = (
                    round(
                        df_sector[df_sector.Commodity.isin(heat)].Quantity_TWh.sum(), 4
                    )
                    * snakemake.params.space_heat_share
                )
                energy_totals_base.at[country, "total residential water"] = round(
                    df_sector[df_sector.Commodity.isin(heat)].Quantity_TWh.sum(), 4
                ) * (1 - snakemake.params.space_heat_share)

            elif sector == "services":
                if snakemake.params.shift_coal_to_elec:
                    condition = (df_sector.Commodity == "Electricity") | (
                        df_sector.Commodity.isin(coal_fuels)
                    )
                else:
                    condition = df_sector.Commodity == "Electricity"

                energy_totals_base.at[country, "services electricity"] = round(
                    df_sector[condition].Quantity_TWh.sum(),
                    4,
                )
                energy_totals_base.at[country, "services oil"] = round(
                    df_sector[df_sector.Commodity.isin(oil_fuels)].Quantity_TWh.sum(), 4
                )
                energy_totals_base.at[country, "services biomass"] = round(
                    df_sector[
                        df_sector.Commodity.isin(biomass_fuels)
                    ].Quantity_TWh.sum(),
                    4,
                )
                energy_totals_base.at[country, "services gas"] = round(
                    df_sector[df_sector.Commodity.isin(gas_fuels)].Quantity_TWh.sum(), 4
                )
                energy_totals_base.at[country, "total services space"] = (
                    round(
                        df_sector[df_sector.Commodity.isin(heat)].Quantity_TWh.sum(), 4
                    )
                    * snakemake.params.space_heat_share
                )
                energy_totals_base.at[country, "total services water"] = round(
                    df_sector[df_sector.Commodity.isin(heat)].Quantity_TWh.sum(), 4
                ) * (1 - snakemake.params.space_heat_share)

            elif sector == "road":
                energy_totals_base.at[country, "total road"] = round(
                    df_sector.Quantity_TWh.sum(), 4
                )
                energy_totals_base.at[country, "road electricity"] = round(
                    df_sector[df_sector.Commodity == "Electricity"].Quantity_TWh.sum(),
                    4,
                )
                energy_totals_base.at[country, "road gas"] = round(
                    df_sector[df_sector.Commodity.isin(gas_fuels)].Quantity_TWh.sum(), 4
                )
                energy_totals_base.at[country, "road biomass"] = round(
                    df_sector[
                        df_sector.Commodity.isin(biomass_fuels)
                    ].Quantity_TWh.sum(),
                    4,
                )
                energy_totals_base.at[country, "road oil"] = round(
                    df_sector[df_sector.Commodity.isin(oil_fuels)].Quantity_TWh.sum(), 4
                )

            elif sector == "agriculture":
                energy_totals_base.at[country, "agriculture electricity"] = round(
                    df_sector[
                        (df_sector.Commodity == "Electricity")
                    ].Quantity_TWh.sum(),
                    4,
                )
                energy_totals_base.at[country, "agriculture oil"] = round(
                    df_sector[df_sector.Commodity.isin(oil_fuels)].Quantity_TWh.sum(), 4
                )
                energy_totals_base.at[country, "agriculture biomass"] = round(
                    df_sector[
                        df_sector.Commodity.isin(biomass_fuels)
                    ].Quantity_TWh.sum(),
                    4,
                )
                energy_totals_base.at[country, "agriculture coal"] = round(
                    df_sector[df_sector.Commodity.isin(coal_fuels)].Quantity_TWh.sum(),
                    4,
                )
                # energy_totals_base.at[country, "electricity rail"] = round(df_house[(df_house.Commodity=="Electricity")].Quantity_TWh.sum(), 4)

            elif sector == "rail":
                energy_totals_base.at[country, "total rail"] = round(
                    df_sector[
                        (df_sector.Commodity == "Gas Oil/ Diesel Oil")
                        | (df_sector.Commodity == "Biodiesel")
                        | (df_sector.Commodity == "Electricity")
                    ].Quantity_TWh.sum(),
                    4,
                )
                energy_totals_base.at[country, "electricity rail"] = round(
                    df_sector[
                        (df_sector.Commodity == "Electricity")
                    ].Quantity_TWh.sum(),
                    4,
                )

            elif sector == "aviation":
                energy_totals_base.at[country, "total international aviation"] = round(
                    df_sector[
                        (df_sector.Commodity == "Kerosene-type Jet Fuel")
                        & (df_sector.Transaction == "International aviation bunkers")
                    ].Quantity_TWh.sum(),
                    4,
                )
                energy_totals_base.at[country, "total domestic aviation"] = round(
                    df_sector[
                        (df_sector.Commodity == "Kerosene-type Jet Fuel")
                        & (df_sector.Transaction == "Consumption by domestic aviation")
                    ].Quantity_TWh.sum(),
                    4,
                )

            elif sector == "navigation":
                energy_totals_base.at[country, "total international navigation"] = (
                    round(
                        df_sector[
                            df_sector.Transaction == "International marine bunkers"
                        ].Quantity_TWh.sum(),
                        4,
                    )
                )
                energy_totals_base.at[country, "total domestic navigation"] = round(
                    df_sector[
                        df_sector.Transaction == "Consumption by domestic navigation"
                    ].Quantity_TWh.sum(),
                    4,
                )
            elif sector == "other energy":
                if snakemake.params.shift_coal_to_elec:
                    condition = (df_sector.Commodity == "Electricity") | (
                        df_sector.Commodity.isin(coal_fuels)
                    )
                else:
                    condition = df_sector.Commodity == "Electricity"

                energy_totals_base.at[country, "other electricity"] = round(
                    df_sector[condition].Quantity_TWh.sum(), 4
                )

                energy_totals_base.at[country, "other oil"] = round(
                    df_sector[df_sector.Commodity.isin(oil_fuels)].Quantity_TWh.sum(), 4
                )
                energy_totals_base.at[country, "other biomass"] = round(
                    df_sector[
                        df_sector.Commodity.isin(biomass_fuels)
                    ].Quantity_TWh.sum(),
                    4,
                )
                energy_totals_base.at[country, "other gas"] = round(
                    df_sector[df_sector.Commodity.isin(gas_fuels)].Quantity_TWh.sum(),
                    4,
                )
                energy_totals_base.at[country, "other heat"] = round(
                    df_sector[df_sector.Commodity.isin(heat)].Quantity_TWh.sum(),
                    4,
                )
            elif sector == "non energy use":
                if snakemake.params.shift_coal_to_elec:
                    condition = (df_sector.Commodity == "Electricity") | (
                        df_sector.Commodity.isin(coal_fuels)
                    )
                else:
                    condition = df_sector.Commodity == "Electricity"

                energy_totals_base.at[country, "non energy electricity"] = round(
                    df_sector[condition].Quantity_TWh.sum(), 4
                )

                energy_totals_base.at[country, "non energy oil"] = round(
                    df_sector[df_sector.Commodity.isin(oil_fuels)].Quantity_TWh.sum(), 4
                )
                energy_totals_base.at[country, "non energy biomass"] = round(
                    df_sector[
                        df_sector.Commodity.isin(biomass_fuels)
                    ].Quantity_TWh.sum(),
                    4,
                )
                energy_totals_base.at[country, "non energy gas"] = round(
                    df_sector[df_sector.Commodity.isin(gas_fuels)].Quantity_TWh.sum(),
                    4,
                )
                energy_totals_base.at[country, "non energy heat"] = round(
                    df_sector[df_sector.Commodity.isin(heat)].Quantity_TWh.sum(),
                    4,
                )
            else:
                print("wrong sector")


if __name__ == "__main__":
    if "snakemake" not in globals():
        snakemake = mock_snakemake(
            "build_base_energy_totals",
            simpl="",
            clusters=19,
            demand="AB",
            planning_horizons=2030,
        )

    energy_stat_database = pd.read_excel(
        snakemake.input.unsd_paths, index_col=0, header=0
    )  # pd.read_excel("/nfs/home/haz43975/pypsa-earth-sec/scripts/Energy_Statistics_Database.xlsx"

    # Load the links and make a dictionary
    df = energy_stat_database.copy()
    df = df.dropna(axis=0, subset=["Link"])
    df = df.to_dict("dict")
    d = df["Link"]

    if snakemake.params.update_data:
        # Delete and existing files to avoid duplication and double counting

        files = glob.glob(os.path.join(BASE_DIR, "data/demand/unsd/data/*.txt"))
        for f in files:
            pathlib.Path(f).unlink(missing_ok=True)

        # Feed the dictionary of links to the for loop, download and unzip all files
        for key, value in d.items():
            zipurl = value

            with urlopen(zipurl) as zipresp:
                with ZipFile(BytesIO(zipresp.read())) as zfile:
                    zfile.extractall(os.path.join(BASE_DIR, "data/demand/unsd/data"))

                    path = os.path.join(BASE_DIR, "data/demand/unsd/data")

    # Get the files from the path provided in the OP
<<<<<<< HEAD
    all_files = list(pathlib.Path("data/demand/unsd/data").glob("*.txt"))
=======
    all_files = list(
        Path(os.path.join(BASE_DIR, "data/demand/unsd/data")).glob("*.txt")
    )
>>>>>>> d9a364ce

    # Create a dataframe from all downloaded files
    df = pd.concat(
        (pd.read_csv(f, encoding="utf8", sep=";") for f in all_files), ignore_index=True
    )

    # Split 'Commodity', 'Transaction' column to two
    df[["Commodity", "Transaction", "extra"]] = df["Commodity - Transaction"].str.split(
        " - ", expand=True
    )

    # Modify the commodity column, replacing typos and case-folding the strings
    df["Commodity"] = df["Commodity"].map(modify_commodity)

    # Remove Foootnote and Estimate from 'Commodity - Transaction' column
    df = df.loc[df["Commodity - Transaction"] != "Footnote"]
    df = df.loc[df["Commodity - Transaction"] != "Estimate"]

    # Create a column with iso2 country code
    cc = coco.CountryConverter()
    Country = pd.Series(df["Country or Area"])

    df["country"] = cc.pandas_convert(series=Country, to="ISO2", not_found="not found")

    # remove countries or areas that have no iso2 such as former countries names
    df = df.loc[df["country"] != "not found"]

    # Convert country column that contains lists for some country names that are identified with more than one country.
    df["country"] = df["country"].astype(str)

    # Remove all iso2 conversions for some country names that are identified with more than one country.
    df = df[~df.country.str.contains(",", na=False)].reset_index(drop=True)

    # Create a dictionary with all the conversion factors from ktons or m3 to TWh based on https://unstats.un.org/unsd/energy/balance/2014/05.pdf
    fuels_conv_toTWh = get_conv_factors("industry")

    # Fetch country list and demand base year from the config file
    year = snakemake.params.base_year
    countries = snakemake.params.countries

    # Filter for the year and country
    df_yr = df[df.Year == year]
    df_yr = df_yr[df_yr.country.isin(countries)]

    # Create an empty dataframe for energy_totals_base
    energy_totals_cols = pd.read_csv(
        os.path.join(BASE_DIR, "data/energy_totals_DF_2030.csv")
    ).columns
    energy_totals_base = pd.DataFrame(columns=energy_totals_cols, index=countries)

    # Lists that combine the different fuels in the dataset to the model's carriers
    (
        gas_fuels,
        oil_fuels,
        biomass_fuels,
        coal_fuels,
        heat,
        electricity,
    ) = aggregate_fuels("industry")

    other_energy = [
        "consumption not elsewhere specified (other)",
        "consumption not elsewhere specified (other)"
        "Consumption not elsewhere specified (other)",
        "Consumption by other consumers not elsewhere specified",
        "consumption by other consumers not elsewhere specified",
    ]

    # non_energy = ['non energy uses', 'non-energy uses', 'consumption for non-energy uses', 'Consumption for non-energy uses', 'non-energy use']
    # Create a dictionary to save the data if need to be checked
    sectors_dfs = {}

    # Run the function that processes the data for all the sectors
    sectors = [
        "consumption by households",
        "road",
        "rail",
        "aviation",
        "navigation",
        "agriculture",
        "services",
        "other energy",
        "non energy use",
    ]
    for sector in sectors:
        calc_sector(sector)

    # Export the base energy totals file
    energy_totals_base.to_csv(snakemake.output.energy_totals_base)<|MERGE_RESOLUTION|>--- conflicted
+++ resolved
@@ -14,13 +14,7 @@
 import country_converter as coco
 import numpy as np
 import pandas as pd
-<<<<<<< HEAD
-from _helpers import aggregate_fuels, get_conv_factors, mock_snakemake, modify_commodity
-=======
-import py7zr
-import requests
-from _helpers import BASE_DIR, aggregate_fuels, get_conv_factors
->>>>>>> d9a364ce
+from _helpers import BASE_DIR, aggregate_fuels, get_conv_factors, mock_snakemake, modify_commodity
 
 _logger = logging.getLogger(__name__)
 
@@ -374,7 +368,7 @@
     if snakemake.params.update_data:
         # Delete and existing files to avoid duplication and double counting
 
-        files = glob.glob(os.path.join(BASE_DIR, "data/demand/unsd/data/*.txt"))
+        files = glob.glob(pathlib.Path(BASE_DIR, "data/demand/unsd/data/*.txt"))
         for f in files:
             pathlib.Path(f).unlink(missing_ok=True)
 
@@ -384,18 +378,12 @@
 
             with urlopen(zipurl) as zipresp:
                 with ZipFile(BytesIO(zipresp.read())) as zfile:
-                    zfile.extractall(os.path.join(BASE_DIR, "data/demand/unsd/data"))
-
-                    path = os.path.join(BASE_DIR, "data/demand/unsd/data")
+                    zfile.extractall(pathlib.Path(BASE_DIR, "data/demand/unsd/data"))
+
+                    path = pathlib.Path(BASE_DIR, "data/demand/unsd/data")
 
     # Get the files from the path provided in the OP
-<<<<<<< HEAD
-    all_files = list(pathlib.Path("data/demand/unsd/data").glob("*.txt"))
-=======
-    all_files = list(
-        Path(os.path.join(BASE_DIR, "data/demand/unsd/data")).glob("*.txt")
-    )
->>>>>>> d9a364ce
+    all_files = list(pathlib.Path(BASE_DIR, "data/demand/unsd/data").glob("*.txt"))
 
     # Create a dataframe from all downloaded files
     df = pd.concat(
@@ -441,9 +429,7 @@
     df_yr = df_yr[df_yr.country.isin(countries)]
 
     # Create an empty dataframe for energy_totals_base
-    energy_totals_cols = pd.read_csv(
-        os.path.join(BASE_DIR, "data/energy_totals_DF_2030.csv")
-    ).columns
+    energy_totals_cols = pd.read_csv(pathlib.Path(BASE_DIR, "data/energy_totals_DF_2030.csv")).columns
     energy_totals_base = pd.DataFrame(columns=energy_totals_cols, index=countries)
 
     # Lists that combine the different fuels in the dataset to the model's carriers
