--- conflicted
+++ resolved
@@ -38,19 +38,6 @@
   end: "2014-01-01"
   inclusive: "left" # end is not inclusive
 
-<<<<<<< HEAD
-=======
-enable:
-  retrieve_databundle: true  #  Recommended 'true', for the first run. Otherwise data might be missing.
-  retrieve_cost_data: false  # true: retrieves cost data from technology data and saves in resources/costs.csv, false: uses cost data in data/costs.csv
-  download_osm_data: true  # If 'true', OpenStreetMap data will be downloaded for the above given countries
-  build_natura_raster: false  # If True, than an exclusion raster will be build
-  build_cutout: true
-  # If "build_cutout" : true, then environmental data is extracted according to `snapshots` date range and `countries`
-  # requires cds API key https://cds.climate.copernicus.eu/api-how-to
-  # More information https://atlite.readthedocs.io/en/latest/introduction.html#datasets
-
->>>>>>> 08fdcba7
 # definition of the Coordinate Reference Systems
 crs:
   geo_crs: EPSG:4326  # general geographic projection, not used for metric measures. "EPSG:4326" is the standard used by OSM and google maps
