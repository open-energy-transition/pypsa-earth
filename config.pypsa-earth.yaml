--- conflicted
+++ resolved
@@ -90,13 +90,8 @@
 
 electricity:
   voltages: [220., 300., 380.]
-<<<<<<< HEAD
   co2limit: 4.0e+6 # 0.05 * 3.1e9*0.5
-  co2base: 1.487e8
-=======
-  co2limit: 0.0e+2 # 0.05 * 3.1e9*0.5
   co2base: 1.487e+8
->>>>>>> 2ea9c8a3
   agg_p_nom_limits: data/agg_p_nom_minmax.csv
   hvdc_as_lines: true # should HVDC lines be modeled as `Line` or as `Link` component?
 
