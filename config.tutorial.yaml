# SPDX-FileCopyrightText:  PyPSA-Earth and PyPSA-Eur Authors
#
# SPDX-License-Identifier: CC0-1.0

version: 0.4.1
tutorial: true


countries: ["NG", "BJ"]

<<<<<<< HEAD
  # ['DZ', 'AO', 'BJ', 'BW', 'BF', 'BI', 'CM', 'CF', 'TD', 'CG', 'CD',
  # 'DJ', 'EG', 'GQ', 'ER', 'ET', 'GA', 'GH', 'GN', 'CI', 'KE', 'LS', 'LR', 'LY',
  # 'MG', 'MW', 'ML', 'MR', 'MU', 'MA', 'MZ', 'NA', 'NE', 'NG', 'RW',
  # 'SL', 'ZA', 'SS', 'SD', 'SZ', 'TZ', 'TG', 'TN', 'UG', 'ZM', 'ZW']  # list(AFRICA_CC)

  #["NG"]  # Nigeria
  #["NE"]  # Niger
  #["SL"]  # Sierra Leone
  #["MA"]  # Morocco
  #["ZA"]  # South Africa

=======
>>>>>>> a8987468
enable:
  build_natura_raster: true
  progress_bar: false

scenario:
  clusters: [6]
  opts: [Co2L-4H]

snapshots:
  start: "2013-03-1"
  end: "2013-03-7"

<<<<<<< HEAD
# CI relevant
retrieve_databundle: # required to be "false" for nice CI test output
  show_progress: true # show (true) or do not show (false) the progress bar in retrieve_databundle while downloading data

augmented_line_connection:
  add_to_snakefile: false  # If True, includes this rule to the workflow
  connectivity_upgrade: 2  # Min. lines connection per node, https://networkx.org/documentation/stable/reference/algorithms/generated/networkx.algorithms.connectivity.edge_augmentation.k_edge_augmentation.html#networkx.algorithms.connectivity.edge_augmentation.k_edge_augmentation
  new_line_type: ["HVAC"]  # Expanded lines can be either ["HVAC"] or ["HVDC"] or both ["HVAC", "HVDC"]
  min_expansion: 1  # [MW] New created line expands by float/int input
  min_DC_length: 600  # [km] Minimum line length of DC line

# if True clusters to GADM shapes, if False Voronoi cells will be clustered
cluster_options:
  simplify_network:
    to_substations: false # network is simplified to nodes with positive or negative power injection (i.e. substations or offwind connections)
    algorithm: kmeans # choose from: [hac, kmeans]
    feature: solar+onwind-time # only for hac. choose from: [solar+onwind-time, solar+onwind-cap, solar-time, solar-cap, solar+offwind-cap] etc.
    exclude_carriers: []
    remove_stubs: true
    remove_stubs_across_borders: true
    p_threshold_drop_isolated: 20 # [MW] isolated buses are being discarded if bus mean power is below the specified threshold
    p_threshold_merge_isolated: 300 # [MW] isolated buses are being merged into a single isolated bus if a bus mean power is below the specified threshold
    s_threshold_fetch_isolated: 0.05 # [-] a share of the national load for merging an isolated network into a backbone network
  cluster_network:
    algorithm: kmeans
    feature: solar+onwind-time
    exclude_carriers: []
  alternative_clustering: false  # "False" use Voronoi shapes, "True" use GADM shapes
  distribute_cluster: ['load'] # ['load'],['pop'] or ['gdp']
  out_logging: true  # When true, logging is printed to console
  aggregation_strategies:
    generators:  # use "min" for more conservative assumptions
      p_nom: sum
      p_nom_max: sum
      p_nom_min: sum
      p_min_pu: mean
      marginal_cost: mean
      committable: any
      ramp_limit_up: max
      ramp_limit_down: max
      efficiency: mean

# options for build_shapes
build_shape_options:
  gadm_layer_id: 1  # GADM level area used for the gadm_shapes. Codes are country-dependent but roughly: 0: country, 1: region/county-like, 2: municipality-like
  update_file: false  # When true, all the input files are downloaded again and replace the existing files
  out_logging: true  # When true, logging is printed to console
  year: 2020  # reference year used to derive shapes, info on population and info on GDP
  nprocesses: 2  # number of processes to be used in build_shapes
  worldpop_method: "standard"  # "standard" pulls from web 1kmx1km raster, "api" pulls from API 100mx100m raster, false (not "false") no pop addition to shape which is useful when generating only cutout
  gdp_method: "standard"  # "standard" pulls from web 1x1km raster, false (not "false") no gdp addition to shape which useful when generating only cutout
  contended_flag: "set_by_country" # "set_by_country" assigns the contended areas to the countries according to the GADM database, "drop" drops these contended areas from the model
  gadm_file_prefix: "gadm41_"
  gadm_url_prefix: "https://geodata.ucdavis.edu/gadm/gadm4.1/gpkg/"
=======
>>>>>>> a8987468

clean_osm_data_options:
  threshold_voltage: 35000

base_network:
  min_voltage_substation_offshore: 35000
  min_voltage_rebase_voltage: 35000


electricity:
  co2limit: 1.487e+9
  co2base: 1.487e+9
  automatic_emission: true


atlite:
  nprocesses: 4
  cutouts:
    # use 'base' to determine geographical bounds and time span from config
    # base:
    # module: era5
    cutout-2013-era5-tutorial: {}

renewable:
  onwind:
    cutout: cutout-2013-era5-tutorial
  offwind-ac:
    cutout: cutout-2013-era5-tutorial
  offwind-dc:
    cutout: cutout-2013-era5-tutorial
  solar:
    cutout: cutout-2013-era5-tutorial
  hydro:
    cutout: cutout-2013-era5-tutorial
    hydrobasins_level: 4
    hydro_max_hours: "energy_capacity_totals_by_country"
  csp:
    cutout: cutout-2013-era5-tutorial


solving:
  solver:
    name: glpk
    options: glpk-default<|MERGE_RESOLUTION|>--- conflicted
+++ resolved
@@ -8,20 +8,6 @@
 
 countries: ["NG", "BJ"]
 
-<<<<<<< HEAD
-  # ['DZ', 'AO', 'BJ', 'BW', 'BF', 'BI', 'CM', 'CF', 'TD', 'CG', 'CD',
-  # 'DJ', 'EG', 'GQ', 'ER', 'ET', 'GA', 'GH', 'GN', 'CI', 'KE', 'LS', 'LR', 'LY',
-  # 'MG', 'MW', 'ML', 'MR', 'MU', 'MA', 'MZ', 'NA', 'NE', 'NG', 'RW',
-  # 'SL', 'ZA', 'SS', 'SD', 'SZ', 'TZ', 'TG', 'TN', 'UG', 'ZM', 'ZW']  # list(AFRICA_CC)
-
-  #["NG"]  # Nigeria
-  #["NE"]  # Niger
-  #["SL"]  # Sierra Leone
-  #["MA"]  # Morocco
-  #["ZA"]  # South Africa
-
-=======
->>>>>>> a8987468
 enable:
   build_natura_raster: true
   progress_bar: false
@@ -34,63 +20,6 @@
   start: "2013-03-1"
   end: "2013-03-7"
 
-<<<<<<< HEAD
-# CI relevant
-retrieve_databundle: # required to be "false" for nice CI test output
-  show_progress: true # show (true) or do not show (false) the progress bar in retrieve_databundle while downloading data
-
-augmented_line_connection:
-  add_to_snakefile: false  # If True, includes this rule to the workflow
-  connectivity_upgrade: 2  # Min. lines connection per node, https://networkx.org/documentation/stable/reference/algorithms/generated/networkx.algorithms.connectivity.edge_augmentation.k_edge_augmentation.html#networkx.algorithms.connectivity.edge_augmentation.k_edge_augmentation
-  new_line_type: ["HVAC"]  # Expanded lines can be either ["HVAC"] or ["HVDC"] or both ["HVAC", "HVDC"]
-  min_expansion: 1  # [MW] New created line expands by float/int input
-  min_DC_length: 600  # [km] Minimum line length of DC line
-
-# if True clusters to GADM shapes, if False Voronoi cells will be clustered
-cluster_options:
-  simplify_network:
-    to_substations: false # network is simplified to nodes with positive or negative power injection (i.e. substations or offwind connections)
-    algorithm: kmeans # choose from: [hac, kmeans]
-    feature: solar+onwind-time # only for hac. choose from: [solar+onwind-time, solar+onwind-cap, solar-time, solar-cap, solar+offwind-cap] etc.
-    exclude_carriers: []
-    remove_stubs: true
-    remove_stubs_across_borders: true
-    p_threshold_drop_isolated: 20 # [MW] isolated buses are being discarded if bus mean power is below the specified threshold
-    p_threshold_merge_isolated: 300 # [MW] isolated buses are being merged into a single isolated bus if a bus mean power is below the specified threshold
-    s_threshold_fetch_isolated: 0.05 # [-] a share of the national load for merging an isolated network into a backbone network
-  cluster_network:
-    algorithm: kmeans
-    feature: solar+onwind-time
-    exclude_carriers: []
-  alternative_clustering: false  # "False" use Voronoi shapes, "True" use GADM shapes
-  distribute_cluster: ['load'] # ['load'],['pop'] or ['gdp']
-  out_logging: true  # When true, logging is printed to console
-  aggregation_strategies:
-    generators:  # use "min" for more conservative assumptions
-      p_nom: sum
-      p_nom_max: sum
-      p_nom_min: sum
-      p_min_pu: mean
-      marginal_cost: mean
-      committable: any
-      ramp_limit_up: max
-      ramp_limit_down: max
-      efficiency: mean
-
-# options for build_shapes
-build_shape_options:
-  gadm_layer_id: 1  # GADM level area used for the gadm_shapes. Codes are country-dependent but roughly: 0: country, 1: region/county-like, 2: municipality-like
-  update_file: false  # When true, all the input files are downloaded again and replace the existing files
-  out_logging: true  # When true, logging is printed to console
-  year: 2020  # reference year used to derive shapes, info on population and info on GDP
-  nprocesses: 2  # number of processes to be used in build_shapes
-  worldpop_method: "standard"  # "standard" pulls from web 1kmx1km raster, "api" pulls from API 100mx100m raster, false (not "false") no pop addition to shape which is useful when generating only cutout
-  gdp_method: "standard"  # "standard" pulls from web 1x1km raster, false (not "false") no gdp addition to shape which useful when generating only cutout
-  contended_flag: "set_by_country" # "set_by_country" assigns the contended areas to the countries according to the GADM database, "drop" drops these contended areas from the model
-  gadm_file_prefix: "gadm41_"
-  gadm_url_prefix: "https://geodata.ucdavis.edu/gadm/gadm4.1/gpkg/"
-=======
->>>>>>> a8987468
 
 clean_osm_data_options:
   threshold_voltage: 35000
