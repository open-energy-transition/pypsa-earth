--- conflicted
+++ resolved
@@ -83,18 +83,6 @@
   MWh_CH4_per_tMeOH: 10.25 # DECHEMA (2017), Table 14, page 65
   hotmaps_locate_missing: false
   reference_year: 2015
-<<<<<<< HEAD
-  
-
-=======
-
-costs:
-  lifetime: 25 #default lifetime
-  # From a Lion Hirth paper, also reflects average of Noothout et al 2016
-  discountrate: 0.07
-  # [EUR/USD] ECB: https://www.ecb.europa.eu/stats/exchange/eurofxref/html/eurofxref-graph-usd.en.html # noqa: E501
-  USD2013_to_EUR2013: 0.7532
->>>>>>> 163648f3
 
   # Marginal and capital costs can be overwritten
   # capital_cost:
