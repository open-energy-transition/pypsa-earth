logging_level: INFO
tutorial: true

results_dir: results/
summary_dir: results/
costs_dir: data/ #TODO change to the equivalent of technology data

run: test3

foresight: overnight

scenario:
  simpl: # only relevant for PyPSA-Eur
  - ""
  clusters: # number of nodes in Europe, any integer between 37 (1 node per country-zone) and several hundred
  - 4
  planning_horizons: # investment years for myopic and perfect; or costs year for overnight
  - 2030
  ll:
  - "c1"
  opts:
  - "Co2L"
  sopts:
  - "144H"
<<<<<<< HEAD

clustering_options:
  alternative_clustering: true
=======
  demand:
  - "DF"

clustering_options:
  alternative_clustering: false
>>>>>>> f0de1061

countries: ['NG', 'BJ']

custom_data:
  renewables: [] # ['csp', 'rooftop-solar', 'solar']
  elec_demand: false
  industry_demand: false

costs:
  lifetime: 25 #default lifetime
  # From a Lion Hirth paper, also reflects average of Noothout et al 2016
  discountrate: [0.071] #, 0.086, 0.111]
  # [EUR/USD] ECB: https://www.ecb.europa.eu/stats/exchange/eurofxref/html/eurofxref-graph-usd.en.html # noqa: E501
  USD2013_to_EUR2013: 0.7532

  # Marginal and capital costs can be overwritten
  # capital_cost:
  #   onwind: 500
  marginal_cost:
    solar: 0.01
    onwind: 0.015
    offwind: 0.015
    hydro: 0.
    H2: 0.
    battery: 0.

  emission_prices: # only used with the option Ep (emission prices)
    co2: 0.

  lines:
    length_factor: 1.25 #to estimate offwind connection costs

export:
  export_h2: 10000000 # Yearly export demand in MWh

industry:
  St_primary_fraction: 0.9 # fraction of steel produced via primary route versus secondary route (scrap+EAF); today fraction is 0.6
    # 2020: 0.6
    # 2025: 0.55
    # 2030: 0.5
    # 2035: 0.45
    # 2040: 0.4
    # 2045: 0.35
    # 2050: 0.3
  DRI_fraction: 0.5 # fraction of the primary route converted to DRI + EAF
    # 2020: 0
    # 2025: 0
    # 2030: 0.05
    # 2035: 0.2
    # 2040: 0.4
    # 2045: 0.7
    # 2050: 1
  H2_DRI: 1.7   #H2 consumption in Direct Reduced Iron (DRI),  MWh_H2,LHV/ton_Steel from 51kgH2/tSt in Vogl et al (2018) doi:10.1016/j.jclepro.2018.08.279
  elec_DRI: 0.322   #electricity consumption in Direct Reduced Iron (DRI) shaft, MWh/tSt HYBRIT brochure https://ssabwebsitecdn.azureedge.net/-/media/hybrit/files/hybrit_brochure.pdf
  Al_primary_fraction: 0.2 # fraction of aluminium produced via the primary route versus scrap; today fraction is 0.4
    # 2020: 0.4
    # 2025: 0.375
    # 2030: 0.35
    # 2035: 0.325
    # 2040: 0.3
    # 2045: 0.25
    # 2050: 0.2
  MWh_CH4_per_tNH3_SMR: 10.8 # 2012's demand from https://ec.europa.eu/docsroom/documents/4165/attachments/1/translations/en/renditions/pdf
  MWh_elec_per_tNH3_SMR: 0.7 # same source, assuming 94-6% split methane-elec of total energy demand 11.5 MWh/tNH3
  MWh_H2_per_tNH3_electrolysis: 6.5 # from https://doi.org/10.1016/j.joule.2018.04.017, around 0.197 tH2/tHN3 (>3/17 since some H2 lost and used for energy)
  MWh_elec_per_tNH3_electrolysis: 1.17 # from https://doi.org/10.1016/j.joule.2018.04.017 Table 13 (air separation and HB)
  NH3_process_emissions: 24.5 # in MtCO2/a from SMR for H2 production for NH3 from UNFCCC for 2015 for EU28
  petrochemical_process_emissions: 25.5 # in MtCO2/a for petrochemical and other from UNFCCC for 2015 for EU28
  HVC_primary_fraction: 1. # fraction of today's HVC produced via primary route
  HVC_mechanical_recycling_fraction: 0. # fraction of today's HVC produced via mechanical recycling
  HVC_chemical_recycling_fraction: 0. # fraction of today's HVC produced via chemical recycling
  HVC_production_today: 52. # MtHVC/a from DECHEMA (2017), Figure 16, page 107; includes ethylene, propylene and BTX
  MWh_elec_per_tHVC_mechanical_recycling: 0.547 # from SI of https://doi.org/10.1016/j.resconrec.2020.105010, Table S5, for HDPE, PP, PS, PET. LDPE would be 0.756.
  MWh_elec_per_tHVC_chemical_recycling: 6.9 # Material Economics (2019), page 125; based on pyrolysis and electric steam cracking
  chlorine_production_today: 9.58 # MtCl/a from DECHEMA (2017), Table 7, page 43
  MWh_elec_per_tCl: 3.6 # DECHEMA (2017), Table 6, page 43
  MWh_H2_per_tCl: -0.9372  # DECHEMA (2017), page 43; negative since hydrogen produced in chloralkali process
  methanol_production_today: 1.5 # MtMeOH/a from DECHEMA (2017), page 62
  MWh_elec_per_tMeOH: 0.167 # DECHEMA (2017), Table 14, page 65
  MWh_CH4_per_tMeOH: 10.25 # DECHEMA (2017), Table 14, page 65
  hotmaps_locate_missing: false
  reference_year: 2015

solar_thermal:
  clearsky_model: simple
  orientation:
    slope: 45.
    azimuth: 180.

sector:
  gas_network: true
  oil_network: true
  district_heating:
    potential: 0.3 #maximum fraction of urban demand which can be supplied by district heating
      #increase of today's district heating demand to potential maximum district heating share
      #progress = 0 means today's district heating share, progress=-1 means maxumzm fraction of urban demand is supplied by district heating
    progress: 1
      #2020: 0.0
      #2030: 0.3
      #2040: 0.6
      #2050: 1.0
    district_heating_loss: 0.15
  reduce_space_heat_exogenously: true  # reduces space heat demand by a given factor (applied before losses in DH)
  # this can represent e.g. building renovation, building demolition, or if
  # the factor is negative: increasing floor area, increased thermal comfort, population growth
  reduce_space_heat_exogenously_factor: 0.29 # per unit reduction in space heat demand
  # the default factors are determined by the LTS scenario from http://tool.european-calculator.eu/app/buildings/building-types-area/?levers=1ddd4444421213bdbbbddd44444ffffff11f411111221111211l212221
    # 2020: 0.10  # this results in a space heat demand reduction of 10%
    # 2025: 0.09  # first heat demand increases compared to 2020 because of larger floor area per capita
    # 2030: 0.09
    # 2035: 0.11
    # 2040: 0.16
    # 2045: 0.21
    # 2050: 0.29
  retrofitting:   # co-optimises building renovation to reduce space heat demand
    retro_endogen: false  # co-optimise space heat savings
    cost_factor: 1.0   # weight costs for building renovation
    interest_rate: 0.04  # for investment in building components
    annualise_cost: true  # annualise the investment costs
    tax_weighting: false   # weight costs depending on taxes in countries
    construction_index: true   # weight costs depending on labour/material costs per country
  tes: true
  tes_tau: # 180 day time constant for centralised, 3 day for decentralised
    decentral: 3
    central: 180
  boilers: true
  oil_boilers: false
  chp: true
  micro_chp: false
  solar_thermal: true
  heat_pump_sink_T: 55 #Celsius, based on DTU / large area radiators; used un build_cop_profiles.py
  time_dep_hp_cop: true #time dependent heat pump coefficient of performance
  solar_cf_correction: 0.788457 # = >>>1/1.2683
  bev_plug_to_wheel_efficiency: 0.2 #kWh/km from EPA https://www.fueleconomy.gov/feg/ for Tesla Model S
  bev_charge_efficiency: 0.9 #BEV (dis-)charging efficiency
  transport_heating_deadband_upper: 20.
  transport_heating_deadband_lower: 15.
  ICE_lower_degree_factor: 0.375 #in per cent increase in fuel consumption per degree above deadband
  ICE_upper_degree_factor: 1.6
  EV_lower_degree_factor: 0.98
  EV_upper_degree_factor: 0.63
  bev_avail_max: 0.95
  bev_avail_mean: 0.8
  bev_dsm_restriction_value: 0.75 #Set to 0 for no restriction on BEV DSM
  bev_dsm_restriction_time: 7 #Time at which SOC of BEV has to be dsm_restriction_value
  v2g: true #allows feed-in to grid from EV battery
  bev_dsm: true #turns on EV battery
  bev_energy: 0.05 #average battery size in MWh
  bev_availability: 0.5 #How many cars do smart charging
  transport_fuel_cell_efficiency: 0.5
  transport_internal_combustion_efficiency: 0.3

  biomass_transport: true  # biomass transport between nodes


  land_transport_fuel_cell_share: # 1 means all FCEVs HERE
    BU_2030: 0.00
    AP_2030: 0.004
    NZ_2030: 0.02
    DF_2030: 0.01
    BU_2050: 0.00
    AP_2050: 0.06
    NZ_2050: 0.28
    DF_2050: 0.08

  land_transport_electric_share: # 1 means all EVs  # This leads to problems when non-zero HERE
    BU_2030: 0.00
    AP_2030: 0.075
    NZ_2030: 0.13
    DF_2030: 0.01
    BU_2050: 0.00
    AP_2050: 0.42
    NZ_2050: 0.68
    DF_2050: 0.011

  co2_network: true
  co2_sequestration_potential: 200 #MtCO2/a sequestration potential for Europe
  co2_sequestration_cost: 10 #EUR/tCO2 for sequestration of CO2
  hydrogen_underground_storage: true
  shipping_hydrogen_liquefaction: false
  shipping_average_efficiency: 0.4 #For conversion of fuel oil to propulsion in 2011
<<<<<<< HEAD
  shipping_hydrogen_share: 1.0
=======
  shipping_hydrogen_share: #1.0
    BU_2030: 0.00
    AP_2030: 0.00
    NZ_2030: 0.10
    DF_2030: 0.05
    BU_2050: 0.00
    AP_2050: 0.25
    NZ_2050: 0.36
    DF_2050: 0.12

>>>>>>> f0de1061
  gadm_level: 2
  h2_cavern: true
  marginal_cost_storage: 0
  methanation: true
  helmeth: true
  dac: true
  SMR: true
  cc_fraction: 0.9

  conventional_generation: # generator : carrier
    OCGT: gas
    #Gen_Test: oil # Just for testing purposes

# snapshots are originally set in PyPSA-Earth/config.yaml but used again by PyPSA-Earth-Sec
snapshots:
  start: "2013-03-1"
  end: "2013-03-7"
  inclusive: "left" # end is not inclusive

# atlite:
#   cutout: ./cutouts/africa-2013-era5.nc

solving:
  #tmpdir: "path/to/tmp"
  options:
    formulation: kirchhoff
    clip_p_max_pu: 1.e-2
    load_shedding: false
    noisy_costs: true
    skip_iterations: true
    track_iterations: false
    min_iterations: 4
    max_iterations: 6

  solver:
    name: cbc

  mem: 30000 #memory in MB; 20 GB enough for 50+B+I+H2; 100 GB for 181+B+I+H2

plotting:
  map:
    boundaries: [-11, 30, 34, 71]
    color_geomap:
      ocean: white
      land: whitesmoke
  costs_max: 10
  costs_threshold: 0.2
  energy_max: 20000
  energy_min: -20000
  energy_threshold: 15
  vre_techs:
  - onwind
  - offwind-ac
  - offwind-dc
  - solar
  - ror
  renewable_storage_techs:
  - PHS
  - hydro
  conv_techs:
  - OCGT
  - CCGT
  - Nuclear
  - Coal
  storage_techs:
  - hydro+PHS
  - battery
  - H2
  load_carriers:
  - AC load
  AC_carriers:
  - AC line
  - AC transformer
  link_carriers:
  - DC line
  - Converter AC-DC
  heat_links:
  - heat pump
  - resistive heater
  - CHP heat
  - CHP electric
  - gas boiler
  - central heat pump
  - central resistive heater
  - central CHP heat
  - central CHP electric
  - central gas boiler
  heat_generators:
  - gas boiler
  - central gas boiler
  - solar thermal collector
  - central solar thermal collector
  tech_colors:
    SMR CC: "darkblue"
    gas for industry CC: "brown"
    process emissions CC: "gray"
    CO2 pipeline: "gray"
    onwind: "dodgerblue"
    onshore wind: "#235ebc"
    offwind: "#6895dd"
    offshore wind: "#6895dd"
    offwind-ac: "c"
    offshore wind (AC): "#6895dd"
    offwind-dc: "#74c6f2"
    offshore wind (DC): "#74c6f2"
    wave: '#004444'
    hydro: '#3B5323'
    hydro reservoir: '#3B5323'
    ror: '#78AB46'
    run of river: '#78AB46'
    hydroelectricity: 'blue'
    solar: "orange"
    solar PV: "#f9d002"
    solar thermal: coral
    solar rooftop: '#ffef60'
    OCGT: wheat
    OCGT marginal: sandybrown
    OCGT-heat: '#ee8340'
    gas boiler: '#ee8340'
    gas boilers: '#ee8340'
    gas boiler marginal: '#ee8340'
    gas-to-power/heat: 'brown'
    gas: brown
    natural gas: brown
    SMR: '#4F4F2F'
    oil: '#B5A642'
    oil boiler: '#B5A677'
    lines: k
    transmission lines: k
    H2: m
    H2 liquefaction: m
    hydrogen storage: m
    battery: slategray
    battery storage: slategray
    home battery: '#614700'
    home battery storage: '#614700'
    Nuclear: r
    Nuclear marginal: r
    nuclear: r
    uranium: r
    Coal: k
    coal: k
    Coal marginal: k
    Lignite: grey
    lignite: grey
    Lignite marginal: grey
    CCGT: '#ee8340'
    CCGT marginal: '#ee8340'
    heat pumps: '#76EE00'
    heat pump: '#76EE00'
    air heat pump: '#76EE00'
    ground heat pump: '#40AA00'
    power-to-heat: 'red'
    resistive heater: pink
    Sabatier: '#FF1493'
    methanation: '#FF1493'
    power-to-gas: 'purple'
    power-to-liquid: 'darkgreen'
    helmeth: '#7D0552'
    DAC: 'deeppink'
    co2 stored: '#123456'
    CO2 sequestration: '#123456'
    CC: k
    co2: '#123456'
    co2 vent: '#654321'
    agriculture heat: '#D07A7A'
    agriculture machinery oil: '#1e1e1e'
    agriculture machinery oil emissions: '#111111'
    agriculture electricity: '#222222'
    solid biomass for industry co2 from atmosphere: '#654321'
    solid biomass for industry co2 to stored: '#654321'
    solid biomass for industry CC: '#654321'
    gas for industry co2 to atmosphere: '#654321'
    gas for industry co2 to stored: '#654321'
    Fischer-Tropsch: '#44DD33'
    kerosene for aviation: '#44BB11'
    naphtha for industry: '#44FF55'
    land transport oil: '#44DD33'
    water tanks: '#BBBBBB'
    hot water storage: '#BBBBBB'
    hot water charging: '#BBBBBB'
    hot water discharging: '#999999'
    # CO2 pipeline: '#999999'
    CHP: r
    CHP heat: r
    CHP electric: r
    PHS: g
    Ambient: k
    Electric load: b
    Heat load: r
    heat: darkred
    rural heat: '#880000'
    central heat: '#b22222'
    decentral heat: '#800000'
    low-temperature heat for industry: '#991111'
    process heat: '#FF3333'
    heat demand: darkred
    electric demand: k
    Li ion: grey
    district heating: '#CC4E5C'
    retrofitting: purple
    building retrofitting: purple
    BEV charger: grey
    V2G: grey
    land transport EV: grey
    electricity: k
    gas for industry: '#333333'
    solid biomass for industry: '#555555'
    industry electricity: '#222222'
    industry new electricity: '#222222'
    process emissions to stored: '#444444'
    process emissions to atmosphere: '#888888'
    process emissions: '#222222'
    oil emissions: '#666666'
    industry oil emissions: '#666666'
    land transport oil emissions: '#666666'
    land transport fuel cell: '#AAAAAA'
    biogas: '#800000'
    solid biomass: '#DAA520'
    today: '#D2691E'
    shipping: '#6495ED'
    shipping oil: "#6495ED"
    shipping oil emissions: "#6495ED"
    electricity distribution grid: 'y'
    solid biomass transport: green
    H2 for industry: "#222222"
    H2 for shipping: "#6495ED"<|MERGE_RESOLUTION|>--- conflicted
+++ resolved
@@ -22,19 +22,16 @@
   - "Co2L"
   sopts:
   - "144H"
-<<<<<<< HEAD
+  demand:
+  - "DF"
 
 clustering_options:
   alternative_clustering: true
-=======
-  demand:
-  - "DF"
-
-clustering_options:
-  alternative_clustering: false
->>>>>>> f0de1061
 
 countries: ['NG', 'BJ']
+
+export:
+  export_h2: 10000000 # Yearly export demand in MWh
 
 custom_data:
   renewables: [] # ['csp', 'rooftop-solar', 'solar']
@@ -214,9 +211,7 @@
   hydrogen_underground_storage: true
   shipping_hydrogen_liquefaction: false
   shipping_average_efficiency: 0.4 #For conversion of fuel oil to propulsion in 2011
-<<<<<<< HEAD
-  shipping_hydrogen_share: 1.0
-=======
+
   shipping_hydrogen_share: #1.0
     BU_2030: 0.00
     AP_2030: 0.00
@@ -227,7 +222,6 @@
     NZ_2050: 0.36
     DF_2050: 0.12
 
->>>>>>> f0de1061
   gadm_level: 2
   h2_cavern: true
   marginal_cost_storage: 0
