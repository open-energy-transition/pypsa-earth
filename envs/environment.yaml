# SPDX-FileCopyrightText:  PyPSA-Earth and PyPSA-Eur Authors
#
# SPDX-License-Identifier: AGPL-3.0-or-later

name: pypsa-earth
channels:
- conda-forge
- bioconda
- gurobi
dependencies:
- python>=3.8
- pip
- mamba   # esp for windows build

- pypsa>=0.24, <0.25
# - atlite>=0.2.4  # until https://github.com/PyPSA/atlite/issues/244 is not merged
- dask
<<<<<<< HEAD
- powerplantmatching>=0.5.7, <=0.5.15
=======
- powerplantmatching
>>>>>>> a8987468
- earth-osm>=2.1
- atlite

  # Dependencies of the workflow itself
- xlrd
- openpyxl
- seaborn
- snakemake-minimal<8
- memory_profiler
- ruamel.yaml<=0.17.26
- pytables
- lxml
- numpy
- pandas
- geopandas>=0.11.0, <=0.14.3
<<<<<<< HEAD
- fiona<=1.9.6
=======
- fiona<1.10.0
>>>>>>> a8987468
- xarray>=2023.11.0, <2023.12.0
- netcdf4
- networkx
- scipy
- pydoe2
- shapely!=2.0.4
- pre-commit
- pyomo
- matplotlib<=3.5.2
- reverse-geocode
- country_converter
- pyogrio
- numba
- py7zr

  # Keep in conda environment when calling ipython
- ipython
  # Jupyter notebook requirement
- ipykernel
- jupyterlab

  # GIS dependencies:
- cartopy
- descartes
- rasterio!=1.2.10
- rioxarray

 # Plotting
- geoviews
- hvplot
- graphviz
- contextily
- graphviz

  # PyPSA-Eur-Sec Dependencies
- geopy
- tqdm
- pytz
- country_converter

  # Cloud download
# - googledrivedownloader  # Commented until https://github.com/ndrplz/google-drive-downloader/pull/28 is merged: PR installed using pip

# Default solver for tests (required for CI)
- glpk
- ipopt
- gurobi

- pip:
  - earth-osm>=2.2 # until conda release it out
  - powerplantmatching>=0.5.19 # until conda release it out
  - git+https://github.com/davide-f/google-drive-downloader@master  # google drive with fix for virus scan
  - git+https://github.com/FRESNA/vresutils@master  # until new pip release > 0.3.1 (strictly)
  - tsam>=1.1.0
  - chaospy  # lastest version only available on pip
  - fake_useragent<|MERGE_RESOLUTION|>--- conflicted
+++ resolved
@@ -15,11 +15,7 @@
 - pypsa>=0.24, <0.25
 # - atlite>=0.2.4  # until https://github.com/PyPSA/atlite/issues/244 is not merged
 - dask
-<<<<<<< HEAD
 - powerplantmatching>=0.5.7, <=0.5.15
-=======
-- powerplantmatching
->>>>>>> a8987468
 - earth-osm>=2.1
 - atlite
 
@@ -35,11 +31,7 @@
 - numpy
 - pandas
 - geopandas>=0.11.0, <=0.14.3
-<<<<<<< HEAD
-- fiona<=1.9.6
-=======
 - fiona<1.10.0
->>>>>>> a8987468
 - xarray>=2023.11.0, <2023.12.0
 - netcdf4
 - networkx
